--- conflicted
+++ resolved
@@ -735,13 +735,10 @@
             gate: add_index,
             input: CurveAddGate::<C, InnerC>::WIRE_SCALAR_ACC_OLD,
         });
-<<<<<<< HEAD
-=======
         let scalar_acc_new = Target::Wire(Wire {
             gate: add_index,
             input: CurveAddGate::<C, InnerC>::WIRE_SCALAR_ACC_NEW,
         });
->>>>>>> cbfbeb42
         let addend_x = Target::Wire(Wire {
             gate: add_index,
             input: CurveAddGate::<C, InnerC>::WIRE_ADDEND_X,
@@ -770,14 +767,6 @@
         self.copy(addend_y, p_2.y);
 
         // The scalar bit should always be 1, since we always want to perform the add.
-<<<<<<< HEAD
-        let one = self.one_wire();
-        // self.copy(scalar_bit, one);
-
-        // It doesn't matter what we pass for the old scalar accumulator, since we don't read the
-        // new accumulator state.
-        self.copy(scalar_acc_old, one);
-=======
         self.generate_constant(scalar_bit, C::ScalarField::ONE);
 
         // The scalar accumulator should change from 0 to 1. This enforces that scalar_bit = 1.
@@ -785,7 +774,6 @@
         let one = self.one_wire();
         self.copy(scalar_acc_old, zero);
         self.copy(scalar_acc_new, one);
->>>>>>> cbfbeb42
 
         AffinePointTarget {
             x: result_x,
