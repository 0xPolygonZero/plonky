use std::collections::{BTreeMap, HashMap};

use crate::gates::*;
use crate::plonk_util::{coeffs_to_values_padded, sigma_polynomials, values_to_coeffs};
use crate::poly_commit::PolynomialCommitment;
use crate::util::{ceil_div_usize, log2_strict, transpose};
use crate::{blake_hash_base_field_to_curve, blake_hash_usize_to_curve, fft_precompute, generate_rescue_constants, msm_precompute, AffinePoint, AffinePointTarget, Circuit, Curve, CurveMsmEndoResult, CurveMulEndoResult, CurveMulOp, Field, HaloCurve, PartialWitness, PublicInput, Target, TargetPartitions, VirtualTarget, Wire, WitnessGenerator, NUM_CONSTANTS, NUM_WIRES};

pub struct CircuitBuilder<C: HaloCurve> {
    pub(crate) security_bits: usize,
    public_input_index: usize,
    virtual_target_index: usize,
    gate_counts: BTreeMap<&'static str, usize>,
    gate_constants: Vec<Vec<C::ScalarField>>,
    copy_constraints: Vec<(Target, Target)>,
    generators: Vec<Box<dyn WitnessGenerator<C::ScalarField>>>,
    constant_wires: HashMap<C::ScalarField, Target>,
}

impl<C: HaloCurve> CircuitBuilder<C> {
    pub fn new(security_bits: usize) -> Self {
        CircuitBuilder {
            security_bits,
            public_input_index: 0,
            virtual_target_index: 0,
            gate_counts: BTreeMap::new(),
            gate_constants: Vec::new(),
            copy_constraints: Vec::new(),
            generators: Vec::new(),
            constant_wires: HashMap::new(),
        }
    }

    pub fn stage_public_input(&mut self) -> PublicInput {
        let index = self.public_input_index;
        self.public_input_index += 1;
        PublicInput { index }
    }

    pub fn stage_public_inputs(&mut self, n: usize) -> Vec<PublicInput> {
        (0..n).map(|_i| self.stage_public_input()).collect()
    }

    /// Add `PublicInputGate`s which enable public inputs to be routed. Should be called after all
    /// `stage_public_input[s]` calls, but before any gates are added.
    pub fn route_public_inputs(&mut self) {
        debug_assert_eq!(
            self.num_gates(),
            0,
            "Must be called before any gates are added"
        );
        let num_pi_gates = ceil_div_usize(self.public_input_index, NUM_WIRES);
        for i in 0..num_pi_gates {
            self.add_gate_no_constants(PublicInputGate::new(i * 2));
            self.add_gate_no_constants(BufferGate::new(i * 2 + 1));
        }
    }

    pub fn add_virtual_target(&mut self) -> Target {
        let index = self.virtual_target_index;
        self.virtual_target_index += 1;
        Target::VirtualTarget(VirtualTarget { index })
    }

    pub fn add_virtual_targets(&mut self, n: usize) -> Vec<Target> {
        (0..n).map(|_i| self.add_virtual_target()).collect()
    }

    pub fn add_virtual_point_target(&mut self) -> AffinePointTarget {
        let x = self.add_virtual_target();
        let y = self.add_virtual_target();
        AffinePointTarget { x, y }
    }

    pub fn add_virtual_point_targets(&mut self, n: usize) -> Vec<AffinePointTarget> {
        (0..n).map(|_i| self.add_virtual_point_target()).collect()
    }

    pub fn zero_wire(&mut self) -> Target {
        self.constant_wire(C::ScalarField::ZERO)
    }

    pub fn one_wire(&mut self) -> Target {
        self.constant_wire(C::ScalarField::ONE)
    }

    pub fn two_wire(&mut self) -> Target {
        self.constant_wire(C::ScalarField::TWO)
    }

    pub fn neg_one_wire(&mut self) -> Target {
        self.constant_wire(C::ScalarField::NEG_ONE)
    }

    pub fn constant_wire(&mut self, c: C::ScalarField) -> Target {
        if self.constant_wires.contains_key(&c) {
            self.constant_wires[&c]
        } else {
            let result = self.create_constant_wire(c);
            self.constant_wires.insert(c, result);
            result
        }
    }

    pub fn constant_wire_u32(&mut self, c: u32) -> Target {
        self.constant_wire(C::ScalarField::from_canonical_u32(c))
    }

    fn create_constant_wire(&mut self, c: C::ScalarField) -> Target {
        // We will create a ConstantGate and pass c as its first (and only) constant, which will
        // cause it to populate its output wire with the same value c.
        let gate = self.num_gates();
        self.add_gate(ConstantGate::new(gate), vec![c]);
        Target::Wire(Wire {
            gate,
            input: ConstantGate::<C>::WIRE_OUTPUT,
        })
    }

    pub fn constant_affine_point<InnerC: Curve<BaseField = C::ScalarField>>(
        &mut self,
        point: AffinePoint<InnerC>,
    ) -> AffinePointTarget {
        assert!(!point.zero);
        AffinePointTarget {
            x: self.constant_wire(point.x),
            y: self.constant_wire(point.y),
        }
    }

    /// Adds a generator to populate the given target with the given constant.
    pub fn generate_constant(&mut self, target: Target, c: C::ScalarField) {
        struct ConstantGenerator<F: Field> {
            target: Target,
            c: F,
        }

        impl<F: Field> WitnessGenerator<F> for ConstantGenerator<F> {
            fn dependencies(&self) -> Vec<Target> {
                Vec::new()
            }

            fn generate(
                &self,
                _constants: &Vec<Vec<F>>,
                witness: &PartialWitness<F>,
            ) -> PartialWitness<F> {
                let mut result = PartialWitness::new();
                result.set_target(self.target, self.c);
                result
            }
        }

        self.add_generator(ConstantGenerator { target, c });
    }

    pub fn assert_zero(&mut self, x: Target) {
        let zero = self.zero_wire();
        self.copy(x, zero);
    }

    pub fn assert_binary(&mut self, x: Target) {
        let one = self.one_wire();

        let x_minus_1 = self.sub(x, one);
        let product = self.mul(x, x_minus_1);
        self.assert_zero(product);
    }

    /// Returns the negation of a bit `b`, which is assumed to be in `{0, 1}`.
    pub fn not(&mut self, b: Target) -> Target {
        let one = self.one_wire();
        self.sub(one, b)
    }

    pub fn add(&mut self, x: Target, y: Target) -> Target {
        let zero = self.zero_wire();
        if x == zero {
            return y;
        }
        if y == zero {
            return x;
        }

        let one = self.one_wire();
        let index = self.num_gates();
        self.add_gate(
            ArithmeticGate::new(index),
            vec![C::ScalarField::ONE, C::ScalarField::ONE],
        );
        self.copy(
            x,
            Target::Wire(Wire {
                gate: index,
                input: ArithmeticGate::<C>::WIRE_MULTIPLICAND_0,
            }),
        );
        self.copy(
            one,
            Target::Wire(Wire {
                gate: index,
                input: ArithmeticGate::<C>::WIRE_MULTIPLICAND_1,
            }),
        );
        self.copy(
            y,
            Target::Wire(Wire {
                gate: index,
                input: ArithmeticGate::<C>::WIRE_ADDEND,
            }),
        );
        Target::Wire(Wire {
            gate: index,
            input: ArithmeticGate::<C>::WIRE_OUTPUT,
        })
    }

    pub fn add_many(&mut self, terms: &[Target]) -> Target {
        let mut sum = self.zero_wire();
        for term in terms {
            sum = self.add(sum, *term);
        }
        sum
    }

    pub fn double(&mut self, x: Target) -> Target {
        self.add(x, x)
    }

    pub fn sub(&mut self, x: Target, y: Target) -> Target {
        let zero = self.zero_wire();
        if y == zero {
            return x;
        }

        let one = self.one_wire();
        let index = self.num_gates();
        self.add_gate(
            ArithmeticGate::new(index),
            vec![C::ScalarField::ONE, C::ScalarField::NEG_ONE],
        );
        self.copy(
            x,
            Target::Wire(Wire {
                gate: index,
                input: ArithmeticGate::<C>::WIRE_MULTIPLICAND_0,
            }),
        );
        self.copy(
            one,
            Target::Wire(Wire {
                gate: index,
                input: ArithmeticGate::<C>::WIRE_MULTIPLICAND_1,
            }),
        );
        self.copy(
            y,
            Target::Wire(Wire {
                gate: index,
                input: ArithmeticGate::<C>::WIRE_ADDEND,
            }),
        );
        Target::Wire(Wire {
            gate: index,
            input: ArithmeticGate::<C>::WIRE_OUTPUT,
        })
    }

    pub fn mul(&mut self, x: Target, y: Target) -> Target {
        let one = self.one_wire();
        if x == one {
            return y;
        }
        if y == one {
            return x;
        }

        let zero = self.zero_wire();
        let index = self.num_gates();
        self.add_gate(
            ArithmeticGate::new(index),
            vec![C::ScalarField::ONE, C::ScalarField::ZERO],
        );
        self.copy(
            x,
            Target::Wire(Wire {
                gate: index,
                input: ArithmeticGate::<C>::WIRE_MULTIPLICAND_0,
            }),
        );
        self.copy(
            y,
            Target::Wire(Wire {
                gate: index,
                input: ArithmeticGate::<C>::WIRE_MULTIPLICAND_1,
            }),
        );
        self.copy(
            zero,
            Target::Wire(Wire {
                gate: index,
                input: ArithmeticGate::<C>::WIRE_ADDEND,
            }),
        );
        Target::Wire(Wire {
            gate: index,
            input: ArithmeticGate::<C>::WIRE_OUTPUT,
        })
    }

    pub fn mul_many(&mut self, terms: &[Target]) -> Target {
        let mut product = self.one_wire();
        for term in terms {
            product = self.mul(product, *term);
        }
        product
    }

    pub fn square(&mut self, x: Target) -> Target {
        self.mul(x, x)
    }

    /// Note: This assumes the most significant bit of each scalar is unset. This occurs with high
    /// probability if the field size is slightly larger than a power of two and the inputs are
    /// uniformly random.
    pub fn deterministic_square_root(&mut self, x: Target) -> Target {
        // Assume x != 0. Let y, z be the square roots of x. Since y + z = |F|, and |F| is odd, the
        // parity of y and z must differ, so we can enforce determinism by checking for a certain
        // parity bit state. We chose a parity bit of 0 since this also works for the x = 0 case.

        struct SqrtGenerator {
            x: Target,
            x_sqrt: Target,
        }

        impl<F: Field> WitnessGenerator<F> for SqrtGenerator {
            fn dependencies(&self) -> Vec<Target> {
                vec![self.x]
            }

            fn generate(
                &self,
                _constants: &Vec<Vec<F>>,
                witness: &PartialWitness<F>,
            ) -> PartialWitness<F> {
                let x_value = witness.get_target(self.x);
                let mut x_sqrt_value = x_value.square_root().expect("Not square");

                if x_sqrt_value.to_canonical_bool_vec()[0] {
                    // The parity bit is 1; we want the other square root.
                    x_sqrt_value = -x_sqrt_value;
                    debug_assert!(!x_sqrt_value.to_canonical_bool_vec()[0]);
                }

                let mut result = PartialWitness::new();
                result.set_target(self.x_sqrt, x_sqrt_value);
                result
            }
        }

        let x_sqrt = self.add_virtual_target();
        self.add_generator(SqrtGenerator { x, x_sqrt });

        // We assume each most significant bit is unset; see the note in the method doc.
        let f_bits = C::ScalarField::BITS - 1;
        assert_eq!(
            f_bits, 254,
            "We currently only handle fields of size 2^254 + epsilon"
        );
        let (bits, dibits) = self.split_binary_and_base_4(x_sqrt, 2, 126);

        // Verify that x_sqrt * x_sqrt = x.
        let x_sqrt_squared = self.square(x_sqrt);
        self.copy(x_sqrt_squared, x);

        // Verify that the parity bit is 0, and the other bit is binary.
        self.assert_zero(bits[0]);
        self.assert_binary(bits[1]);

        // Verify the decomposition by taking a weighted sum of the limbs. Since the first bit is
        // always zero, we start with the second bit (scaled by its weight of 2) and then add the
        // base 4 limbs.
        let mut sum = self.double(bits[1]);
        for chunk in dibits.chunks(Base4SumGate::<C>::NUM_LIMBS) {
            assert_eq!(
                chunk.len(),
                Base4SumGate::<C>::NUM_LIMBS,
                "Should not have a partial chunk"
            );

            let index = self.num_gates();
            self.add_gate_no_constants(Base4SumGate::new(index));
            for i in 0..chunk.len() {
                self.copy(
                    sum,
                    Target::Wire(Wire {
                        gate: index,
                        input: Base4SumGate::<C>::WIRE_ACC_OLD,
                    }),
                );
                self.copy(
                    chunk[i],
                    Target::Wire(Wire {
                        gate: index,
                        input: Base4SumGate::<C>::WIRE_LIMB_0 + i,
                    }),
                );
                sum = Target::Wire(Wire {
                    gate: index,
                    input: Base4SumGate::<C>::WIRE_ACC_NEW,
                })
            }
        }
        self.copy(sum, x);

        x_sqrt
    }

    /// Compute `x^power`, where `power` is a constant.
    pub fn exp_constant(&mut self, x: Target, power: C::ScalarField) -> Target {
        let power_bits = power.num_bits();
        let mut current = x;
        let mut product = self.one_wire();

        for (i, limb) in power.to_canonical_u64_vec().iter().enumerate() {
            for j in 0..64 {
                // If we've gone through all the 1 bits already, no need to keep squaring.
                let bit_index = i * 64 + j;
                if bit_index == power_bits {
                    return product;
                }

                if (limb >> j & 1) != 0 {
                    product = self.mul(product, current);
                }
                current = self.square(current);
            }
        }

        product
    }

    /// Compute `x^power`, where `power` is a constant `usize`.
    pub fn exp_constant_usize(&mut self, x: Target, power: usize) -> Target {
        self.exp_constant(x, C::ScalarField::from_canonical_usize(power))
    }

    pub fn inv(&mut self, x: Target) -> Target {
        struct InverseGenerator {
            x: Target,
            x_inv: Target,
        }

        impl<F: Field> WitnessGenerator<F> for InverseGenerator {
            fn dependencies(&self) -> Vec<Target> {
                vec![self.x]
            }

            fn generate(
                &self,
                _constants: &Vec<Vec<F>>,
                witness: &PartialWitness<F>,
            ) -> PartialWitness<F> {
                let x_value = witness.get_target(self.x);
                let x_inv_value = x_value.multiplicative_inverse().expect("x = 0");

                let mut result = PartialWitness::new();
                result.set_target(self.x_inv, x_inv_value);
                result
            }
        }

        let x_inv = self.add_virtual_target();
        self.add_generator(InverseGenerator { x, x_inv });

        // Enforce that x * x_inv = 1.
        let product = self.mul(x, x_inv);
        let one = self.one_wire();
        self.copy(product, one);

        x_inv
    }

    pub fn div(&mut self, x: Target, y: Target) -> Target {
        let y_inv = self.inv(y);
        self.mul(x, y_inv)
    }

    /// Multiply and add; i.e. computes `x * y + z`.
    pub fn mul_add(&mut self, x: Target, y: Target, z: Target) -> Target {
        let index = self.num_gates();
        self.add_gate(
            ArithmeticGate::new(index),
            vec![C::ScalarField::ONE, C::ScalarField::ONE],
        );
        self.copy(
            x,
            Target::Wire(Wire {
                gate: index,
                input: ArithmeticGate::<C>::WIRE_MULTIPLICAND_0,
            }),
        );
        self.copy(
            y,
            Target::Wire(Wire {
                gate: index,
                input: ArithmeticGate::<C>::WIRE_MULTIPLICAND_1,
            }),
        );
        self.copy(
            z,
            Target::Wire(Wire {
                gate: index,
                input: ArithmeticGate::<C>::WIRE_ADDEND,
            }),
        );
        Target::Wire(Wire {
            gate: index,
            input: ArithmeticGate::<C>::WIRE_OUTPUT,
        })
    }

    /// Multiply and subtract; i.e. computes `x * y - z`.
    pub fn mul_sub(&mut self, x: Target, y: Target, z: Target) -> Target {
        let index = self.num_gates();
        self.add_gate(
            ArithmeticGate::new(index),
            vec![C::ScalarField::ONE, C::ScalarField::NEG_ONE],
        );
        self.copy(
            x,
            Target::Wire(Wire {
                gate: index,
                input: ArithmeticGate::<C>::WIRE_MULTIPLICAND_0,
            }),
        );
        self.copy(
            y,
            Target::Wire(Wire {
                gate: index,
                input: ArithmeticGate::<C>::WIRE_MULTIPLICAND_1,
            }),
        );
        self.copy(
            z,
            Target::Wire(Wire {
                gate: index,
                input: ArithmeticGate::<C>::WIRE_ADDEND,
            }),
        );
        Target::Wire(Wire {
            gate: index,
            input: ArithmeticGate::<C>::WIRE_OUTPUT,
        })
    }

    /// Computes `-x`.
    pub fn neg(&mut self, x: Target) -> Target {
        let neg_one = self.neg_one_wire();
        self.mul(x, neg_one)
    }

    /// Splits `x` into its binary representation. Note that this method merely adds a generator to
    /// populate the bit wires; it does not enforce constraints to verify the decomposition.
    fn split_binary(&mut self, x: Target, num_bits: usize) -> Vec<Target> {
        let (bits, _dibits) = self.split_binary_and_base_4(x, num_bits, 0);
        bits
    }

    /// Splits `x` into a combination of binary and base 4 limbs. Note that this method merely adds
    /// a generator to populate the limb wires; it does not enforce constraints to verify the
    /// decomposition.
    fn split_binary_and_base_4(
        &mut self,
        x: Target,
        num_bits: usize,
        num_dibits: usize,
    ) -> (Vec<Target>, Vec<Target>) {
        struct SplitGenerator {
            x: Target,
            bits: Vec<Target>,
            dibits: Vec<Target>,
        }

        impl<F: Field> WitnessGenerator<F> for SplitGenerator {
            fn dependencies(&self) -> Vec<Target> {
                vec![self.x]
            }

            fn generate(
                &self,
                _constants: &Vec<Vec<F>>,
                witness: &PartialWitness<F>,
            ) -> PartialWitness<F> {
                let x = witness.get_target(self.x);
                let x_bits = x.to_canonical_bool_vec();

                let mut result = PartialWitness::new();
                for i in 0..self.bits.len() {
                    result.set_target(self.bits[i], F::from_canonical_bool(x_bits[i]));
                }
                for i in 0..self.dibits.len() {
                    let bit_1 = x_bits[self.bits.len() + i * 2];
                    let bit_2 = x_bits[self.bits.len() + i * 2 + 1];
                    let dibit = if bit_1 { 1 } else { 0 } + if bit_2 { 2 } else { 0 };
                    result.set_target(self.dibits[i], F::from_canonical_u32(dibit));
                }
                result
            }
        }

        let bits = self.add_virtual_targets(num_bits);
        let dibits = self.add_virtual_targets(num_dibits);
        let generator = SplitGenerator {
            x,
            bits: bits.clone(),
            dibits: dibits.clone(),
        };
        self.add_generator(generator);
        (bits, dibits)
    }

    pub fn rescue_hash_n_to_1(&mut self, inputs: &[Target]) -> Target {
        self.rescue_sponge(inputs, 1)[0]
    }

    pub fn rescue_hash_n_to_2(&mut self, inputs: &[Target]) -> (Target, Target) {
        let outputs = self.rescue_sponge(inputs, 2);
        (outputs[0], outputs[1])
    }

    pub fn rescue_hash_n_to_3(&mut self, inputs: &[Target]) -> (Target, Target, Target) {
        let outputs = self.rescue_sponge(inputs, 3);
        (outputs[0], outputs[1], outputs[2])
    }

    pub fn rescue_sponge(&mut self, inputs: &[Target], num_outputs: usize) -> Vec<Target> {
        let zero = self.zero_wire();
        let mut state = vec![zero; RESCUE_SPONGE_WIDTH];

        // Absorb all input chunks.
        for input_chunk in inputs.chunks(RESCUE_SPONGE_WIDTH - 1) {
            for i in 0..input_chunk.len() {
                state[i] = self.add(state[i], input_chunk[i]);
            }
            state = self.rescue_permutation(&state);
        }

        // Squeeze until we have the desired number of outputs.
        let mut outputs = Vec::new();
        loop {
            for i in 0..(RESCUE_SPONGE_WIDTH - 1) {
                outputs.push(state[i]);
                if outputs.len() == num_outputs {
                    return outputs;
                }
            }
            state = self.rescue_permutation(&state);
        }
        outputs
    }

    pub fn rescue_permutation(&mut self, inputs: &[Target]) -> Vec<Target> {
        assert_eq!(inputs.len(), RESCUE_SPONGE_WIDTH);

        // Route the input wires.
        for i in 0..RESCUE_SPONGE_WIDTH {
            self.copy(
                inputs[i],
                Target::Wire(Wire {
                    gate: self.num_gates(),
                    input: RescueStepAGate::<C>::wire_acc(i),
                }),
            );
        }

        let all_constants = generate_rescue_constants(RESCUE_SPONGE_WIDTH, self.security_bits);
        for (a_constants, b_constants) in all_constants.into_iter() {
            let a_index = self.num_gates();
            let a_gate = RescueStepAGate::new(a_index);
            self.add_gate(a_gate, a_constants);

            let b_index = self.num_gates();
            let b_gate = RescueStepBGate::new(b_index);
            self.add_gate(b_gate, b_constants);
        }

        // Use a BufferGate to receive the final accumulator states.
        let gate = self.num_gates();
        self.add_gate_no_constants(BufferGate::new(gate));
        (0..RESCUE_SPONGE_WIDTH)
            .map(|i| {
                Target::Wire(Wire {
                    gate,
                    input: RescueStepBGate::<C>::wire_acc(i),
                })
            })
            .collect()
    }

    /// Assert that a given coordinate pair is on the curve `C`.
    pub fn curve_assert_valid<InnerC: Curve<BaseField = C::ScalarField>>(
        &mut self,
        p: AffinePointTarget,
    ) {
        // Recall the short Weierstrass equation: y^2 = x^3 + a*x + b.
        let a = self.constant_wire(InnerC::A);
        let b = self.constant_wire(InnerC::B);
        let y_squared = self.square(p.y);
        let x_cubed = self.exp_constant_usize(p.x, 3);
        let a_x_plus_b = self.mul_add(a, p.x, b);
        let rhs = self.add(x_cubed, a_x_plus_b);
        self.copy(y_squared, rhs);
    }

    pub fn curve_neg<InnerC: Curve<BaseField = C::ScalarField>>(
        &mut self,
        p: AffinePointTarget,
    ) -> AffinePointTarget {
        let neg_y = self.neg(p.y);
        AffinePointTarget { x: p.x, y: neg_y }
    }

    pub fn curve_add<InnerC: Curve<BaseField = C::ScalarField>>(
        &mut self,
        p_1: AffinePointTarget,
        p_2: AffinePointTarget,
    ) -> AffinePointTarget {
        // Add a CurveAddGate, then add a BufferGate to receive the updated accumulator state.
        let add_index = self.num_gates();
        self.add_gate_no_constants(CurveAddGate::<C, InnerC>::new(add_index));
        let buffer_index = self.num_gates();
        self.add_gate_no_constants(BufferGate::new(buffer_index));

        let group_acc_x = Target::Wire(Wire {
            gate: add_index,
            input: CurveAddGate::<C, InnerC>::WIRE_GROUP_ACC_X,
        });
        let group_acc_y = Target::Wire(Wire {
            gate: add_index,
            input: CurveAddGate::<C, InnerC>::WIRE_GROUP_ACC_Y,
        });
        let scalar_acc_old = Target::Wire(Wire {
            gate: add_index,
            input: CurveAddGate::<C, InnerC>::WIRE_SCALAR_ACC_OLD,
        });
        let scalar_acc_new = Target::Wire(Wire {
            gate: add_index,
            input: CurveAddGate::<C, InnerC>::WIRE_SCALAR_ACC_NEW,
        });
        let addend_x = Target::Wire(Wire {
            gate: add_index,
            input: CurveAddGate::<C, InnerC>::WIRE_ADDEND_X,
        });
        let addend_y = Target::Wire(Wire {
            gate: add_index,
            input: CurveAddGate::<C, InnerC>::WIRE_ADDEND_Y,
        });
        let scalar_bit = Target::Wire(Wire {
            gate: add_index,
            input: CurveAddGate::<C, InnerC>::WIRE_SCALAR_BIT,
        });
        let result_x = Target::Wire(Wire {
            gate: buffer_index,
            input: CurveAddGate::<C, InnerC>::WIRE_GROUP_ACC_X,
        });
        let result_y = Target::Wire(Wire {
            gate: buffer_index,
            input: CurveAddGate::<C, InnerC>::WIRE_GROUP_ACC_Y,
        });

        // Wire inputs
        self.copy(group_acc_x, p_1.x);
        self.copy(group_acc_y, p_1.y);
        self.copy(addend_x, p_2.x);
        self.copy(addend_y, p_2.y);

        // The scalar bit should always be 1, since we always want to perform the add.
        self.generate_constant(scalar_bit, C::ScalarField::ONE);

        // The scalar accumulator should change from 0 to 1. This enforces that scalar_bit = 1.
        let zero = self.zero_wire();
        let one = self.one_wire();
        self.copy(scalar_acc_old, zero);
        self.copy(scalar_acc_new, one);

        AffinePointTarget {
            x: result_x,
            y: result_y,
        }
    }

    pub fn curve_double<InnerC: Curve<BaseField = C::ScalarField>>(
        &mut self,
        p: AffinePointTarget,
    ) -> AffinePointTarget {
        let idx_dbl = self.num_gates();
        self.add_gate_no_constants(CurveDblGate::<C, InnerC>::new(idx_dbl));
        self.copy(
            p.x,
            Target::Wire(Wire {
                gate: idx_dbl,
                input: CurveDblGate::<C, InnerC>::WIRE_X_OLD,
            }),
        );
        self.copy(
            p.y,
            Target::Wire(Wire {
                gate: idx_dbl,
                input: CurveDblGate::<C, InnerC>::WIRE_Y_OLD,
            }),
        );
        AffinePointTarget {
            x: Target::Wire(Wire {
                gate: idx_dbl,
                input: CurveDblGate::<C, InnerC>::WIRE_X_NEW,
            }),
            y: Target::Wire(Wire {
                gate: idx_dbl,
                input: CurveDblGate::<C, InnerC>::WIRE_Y_NEW,
            }),
        }
    }

    pub fn curve_sub<InnerC: Curve<BaseField = C::ScalarField>>(
        &mut self,
        p_1: AffinePointTarget,
        p_2: AffinePointTarget,
    ) -> AffinePointTarget {
        let neg_p_2 = self.curve_neg::<InnerC>(p_2);
        self.curve_add::<InnerC>(p_1, neg_p_2)
    }

    pub fn curve_mul<InnerC: Curve<BaseField = C::ScalarField>>(
        &mut self,
        mul: CurveMulOp,
    ) -> AffinePointTarget {
        self.curve_msm::<InnerC>(&[mul])
    }

    pub fn curve_mul_endo<InnerC: HaloCurve<BaseField = C::ScalarField>>(
        &mut self,
        mul: CurveMulOp,
    ) -> CurveMulEndoResult {
        let result = self.curve_msm_endo::<InnerC>(&[mul]);
        CurveMulEndoResult {
            mul_result: result.msm_result,
            actual_scalar: result.actual_scalars[0],
        }
    }

    /// Note: This assumes the most significant bit of each scalar is unset. This occurs with high
    /// probability if the field size is slightly larger than a power of two and the scalars are
    /// uniformly random.
    pub fn curve_msm<InnerC: Curve<BaseField = C::ScalarField>>(
        &mut self,
        parts: &[CurveMulOp],
    ) -> AffinePointTarget {
        // We assume each most significant bit is unset; see the note in the method doc.
        let f_bits = C::ScalarField::BITS - 1;

        let all_bits: Vec<Vec<Target>> = parts
            .iter()
            .map(|part| self.split_binary(part.scalar, f_bits))
            .collect();

        // Normally we would start with zero, but to avoid exceptional cases, we start with some
        // random nonzero point and subtract it later. This avoids exceptional cases with high
        // probability. A malicious prover may be able to craft an input which leads to an
        // exceptional case, but this isn't a problem as our curve gates will be unsatisfiable in
        // exceptional cases.
        let mut filler = blake_hash_base_field_to_curve::<InnerC>(InnerC::BaseField::ZERO);
        let mut acc = self.constant_affine_point(filler);
        let mut scalar_accs = vec![self.zero_wire(); parts.len()];

        for i in (0..f_bits).rev() {
            // Route the accumulator to the first curve addition gate's inputs.
            self.copy(
                acc.x,
                Target::Wire(Wire {
                    gate: self.num_gates(),
                    input: CurveAddGate::<C, InnerC>::WIRE_GROUP_ACC_X,
                }),
            );
            self.copy(
                acc.y,
                Target::Wire(Wire {
                    gate: self.num_gates(),
                    input: CurveAddGate::<C, InnerC>::WIRE_GROUP_ACC_Y,
                }),
            );

            for (j, part) in parts.iter().enumerate() {
                let bit = all_bits[j][i];

                let idx_add = self.num_gates();
                self.add_gate_no_constants(CurveAddGate::<C, InnerC>::new(idx_add));
                self.copy(
                    scalar_accs[j],
                    Target::Wire(Wire {
                        gate: idx_add,
                        input: CurveAddGate::<C, InnerC>::WIRE_SCALAR_ACC_OLD,
                    }),
                );
                scalar_accs[j] = Target::Wire(Wire {
                    gate: idx_add,
                    input: CurveAddGate::<C, InnerC>::WIRE_SCALAR_ACC_NEW,
                });
                self.copy(
                    part.point.x,
                    Target::Wire(Wire {
                        gate: idx_add,
                        input: CurveAddGate::<C, InnerC>::WIRE_ADDEND_X,
                    }),
                );
                self.copy(
                    part.point.y,
                    Target::Wire(Wire {
                        gate: idx_add,
                        input: CurveAddGate::<C, InnerC>::WIRE_ADDEND_Y,
                    }),
                );
                self.copy(
                    bit,
                    Target::Wire(Wire {
                        gate: idx_add,
                        input: CurveAddGate::<C, InnerC>::WIRE_SCALAR_BIT,
                    }),
                );
            }

            // Double the accumulator.
            let idx_dbl = self.num_gates();
            self.add_gate_no_constants(CurveDblGate::<C, InnerC>::new(idx_dbl));
            // No need to route the double gate's inputs, because the last add gate would have
            // constrained them.
            // Normally, we will take the double gate's outputs as the new accumulator. If we just
            // completed the last iteration of the MSM though, then we don't want to perform a final
            // doubling, so we will take its inputs as the result instead.
            if i == 0 {
                acc = AffinePointTarget {
                    x: Target::Wire(Wire {
                        gate: idx_dbl,
                        input: CurveDblGate::<C, InnerC>::WIRE_X_OLD,
                    }),
                    y: Target::Wire(Wire {
                        gate: idx_dbl,
                        input: CurveDblGate::<C, InnerC>::WIRE_Y_OLD,
                    }),
                };
            } else {
                acc = AffinePointTarget {
                    x: Target::Wire(Wire {
                        gate: idx_dbl,
                        input: CurveDblGate::<C, InnerC>::WIRE_X_NEW,
                    }),
                    y: Target::Wire(Wire {
                        gate: idx_dbl,
                        input: CurveDblGate::<C, InnerC>::WIRE_Y_NEW,
                    }),
                };

                // Also double the filler, so we can subtract out a rescaled version later.
                filler = filler.double();
            }
        }

        // Subtract (a rescaled version of) the arbitrary nonzero value that we started with.
        let filler_target = self.constant_affine_point(filler);
        acc = self.curve_sub::<InnerC>(acc, filler_target);

        // Assert that each accumulation of scalar bits matches the original scalar.
        for (j, part) in parts.iter().enumerate() {
            self.copy(scalar_accs[j], part.scalar);
        }

        acc
    }

    /// Like `curve_msm`, but uses the endomorphism described in the Halo paper.
    pub fn curve_msm_endo<InnerC: HaloCurve<BaseField = C::ScalarField>>(
        &mut self,
        parts: &[CurveMulOp],
    ) -> CurveMsmEndoResult {
        let zero = self.zero_wire();

        // We assume each most significant bit is unset; see the note in curve_msm's method doc.
        let f_bits = C::ScalarField::BITS - 1;
        let scalar_bits = self.security_bits;
        let scalar_dibits = (f_bits - scalar_bits) / 2;

        // To keep things simple for now, we only handle the case of |F| ~= 2^254 and lambda = 128.
        assert_eq!(f_bits, 254);
        assert_eq!(scalar_bits, 128);
        assert_eq!(scalar_dibits, 63);

        // We split each scalar into 128 bits and 63 dibits. The bits are used in the MSM, while the
        // dibits are ignored, except that we need to include them in our sum-of-limbs computation
        // in order to verify that the decomposition was correct.
        let (all_bits, all_dibits): (Vec<Vec<Target>>, Vec<Vec<Target>>) = parts
            .iter()
            .map(|part| self.split_binary_and_base_4(part.scalar, scalar_bits, scalar_dibits))
            .unzip();

        // Normally we would start with zero, but to avoid exceptional cases, we start with some
        // random nonzero point and subtract it later. This avoids exceptional cases with high
        // probability. A malicious prover may be able to craft an input which leads to an
        // exceptional case, but this isn't a problem as our curve gates will be unsatisfiable in
        // exceptional cases.
        let mut filler = blake_hash_base_field_to_curve::<InnerC>(InnerC::BaseField::ZERO);
        let mut acc = self.constant_affine_point(filler);

        // For each scalar, we maintain two accumulators. The unsigned one is for computing a
        // weighted sum of bits and dibits in the usual manner, so that we can later check that this
        // sum equals the original scalar. The signed one is for computing n(s) for each scalar s.
        // This is the "actual" scalar by which the associated point was multiplied, accounting for
        // the endomorphism.
        let mut scalar_acc_unsigned = Vec::new();
        let mut scalar_acc_signed = Vec::new();

        // As in the Halo paper, we process two scalar bits at a time.
        for i in (0..scalar_bits).step_by(2).rev() {
            // Route the point accumulator to the first gate's inputs.
            self.copy(
                acc.x,
                Target::Wire(Wire {
                    gate: self.num_gates(),
                    input: CurveEndoGate::<C, InnerC>::WIRE_GROUP_ACC_X,
                }),
            );
            self.copy(
                acc.y,
                Target::Wire(Wire {
                    gate: self.num_gates(),
                    input: CurveEndoGate::<C, InnerC>::WIRE_GROUP_ACC_Y,
                }),
            );

            for (j, part) in parts.iter().enumerate() {
                let bit_0 = all_bits[j][i];
                let bit_1 = all_bits[j][i + 1];

                let gate = self.num_gates();
                self.add_gate_no_constants(CurveEndoGate::<C, InnerC>::new(gate));

                self.copy(
                    part.point.x,
                    Target::Wire(Wire {
                        gate,
                        input: CurveEndoGate::<C, InnerC>::WIRE_ADDEND_X,
                    }),
                );
                self.copy(
                    part.point.y,
                    Target::Wire(Wire {
                        gate,
                        input: CurveEndoGate::<C, InnerC>::WIRE_ADDEND_Y,
                    }),
                );
                self.copy(
                    bit_0,
                    Target::Wire(Wire {
                        gate,
                        input: CurveEndoGate::<C, InnerC>::WIRE_SCALAR_BIT_0,
                    }),
                );
                self.copy(
                    bit_1,
                    Target::Wire(Wire {
                        gate,
                        input: CurveEndoGate::<C, InnerC>::WIRE_SCALAR_BIT_1,
                    }),
                );

                // If this is the first pair of scalar bits being processed, route 0 to the scalar accumulators.
                if i == scalar_bits - 2 {
                    self.copy(
                        zero,
                        Target::Wire(Wire {
                            gate,
                            input: CurveEndoGate::<C, InnerC>::WIRE_SCALAR_ACC_UNSIGNED,
                        }),
                    );
                    self.copy(
                        zero,
                        Target::Wire(Wire {
                            gate,
                            input: CurveEndoGate::<C, InnerC>::WIRE_SCALAR_ACC_SIGNED,
                        }),
                    );
                }

                // If this is the last pair of scalar bits being processed, save the final
                // accumulator states.
                // Since CurveEndoGate will store these in the "next" gate, but this is the last
                // CurveEndoGate for this scalar, we need to add an extra BufferGate to receive them.
                if i == 0 {
                    let gate = self.num_gates();
                    self.add_gate_no_constants(BufferGate::new(gate));
                    scalar_acc_unsigned.push(Target::Wire(Wire {
                        gate,
                        input: CurveEndoGate::<C, InnerC>::WIRE_SCALAR_ACC_UNSIGNED,
                    }));
                    scalar_acc_signed.push(Target::Wire(Wire {
                        gate,
                        input: CurveEndoGate::<C, InnerC>::WIRE_SCALAR_ACC_SIGNED,
                    }));
                }
            }

            // Double the accumulator.
            let gate = self.num_gates();
            self.add_gate_no_constants(CurveDblGate::<C, InnerC>::new(gate));
            // No need to route the double gate's inputs, because the last endo gate would have
            // constrained them.
            // Normally, we will take the double gate's outputs as the new accumulator. If we just
            // completed the last iteration of the MSM though, then we don't want to perform a final
            // doubling, so we will take its inputs as the result instead.
            if i == scalar_bits - 1 {
                acc = AffinePointTarget {
                    x: Target::Wire(Wire {
                        gate,
                        input: CurveDblGate::<C, InnerC>::WIRE_X_OLD,
                    }),
                    y: Target::Wire(Wire {
                        gate,
                        input: CurveDblGate::<C, InnerC>::WIRE_Y_OLD,
                    }),
                };
            } else {
                acc = AffinePointTarget {
                    x: Target::Wire(Wire {
                        gate,
                        input: CurveDblGate::<C, InnerC>::WIRE_X_NEW,
                    }),
                    y: Target::Wire(Wire {
                        gate,
                        input: CurveDblGate::<C, InnerC>::WIRE_Y_NEW,
                    }),
                };
            }

            // Also double the filler, so we can subtract out a rescaled version later.
            filler = filler.double();
        }

        // Subtract (a rescaled version of) the arbitrary nonzero value that we started with.
        let filler_target = self.constant_affine_point(filler);
        acc = self.curve_sub::<InnerC>(acc, filler_target);

        // By now we've accumulated all the bits of each scalar, but we also need to accumulate the dibits.
        for j in 0..parts.len() {
            for dibits_chunk in all_dibits[j].chunks(Base4SumGate::<C>::NUM_LIMBS) {
                assert_eq!(dibits_chunk.len(), Base4SumGate::<C>::NUM_LIMBS);

                let gate = self.num_gates();
                self.add_gate_no_constants(Base4SumGate::new(gate));
                self.copy(
                    scalar_acc_unsigned[j],
                    Target::Wire(Wire {
                        gate,
                        input: Base4SumGate::<C>::WIRE_ACC_OLD,
                    }),
                );
                scalar_acc_unsigned[j] = Target::Wire(Wire {
                    gate,
                    input: Base4SumGate::<C>::WIRE_ACC_NEW,
                });

                for (i, &dibit) in dibits_chunk.iter().enumerate() {
                    self.copy(
                        dibit,
                        Target::Wire(Wire {
                            gate,
                            input: Base4SumGate::<C>::WIRE_LIMB_0 + i,
                        }),
                    );
                }
            }
        }

        // Finally, assert that each unsigned accumulator matches the original scalar.
        for (j, part) in parts.iter().enumerate() {
            self.copy(scalar_acc_unsigned[j], part.scalar);
        }

        CurveMsmEndoResult {
            msm_result: acc,
            actual_scalars: scalar_acc_signed,
        }
    }

    /// Adds a gate to the circuit, without doing any routing.
    pub fn add_gate_no_constants<G: Gate<C>>(&mut self, gate: G) {
        self.add_gate(gate, Vec::new());
    }

    /// Adds a gate to the circuit, without doing any routing.
    pub fn add_gate<G: Gate<C>>(&mut self, gate: G, gate_constants: Vec<C::ScalarField>) {
        debug_assert!(G::PREFIX.len() + gate_constants.len() <= NUM_CONSTANTS);

        // Merge the gate type's prefix bits with the given gate config constants.
        let mut all_constants = Vec::new();
        for &prefix_bit in G::PREFIX {
            all_constants.push(C::ScalarField::from_canonical_bool(prefix_bit));
        }
        all_constants.extend(gate_constants);

        // Pad if not all constants were used.
        while all_constants.len() < NUM_CONSTANTS {
            all_constants.push(C::ScalarField::ZERO);
        }

        self.gate_constants.push(all_constants);
        self.add_generator(gate);
        *self.gate_counts.entry(G::NAME).or_insert(0) += 1;
    }

    pub fn add_generator<G: WitnessGenerator<C::ScalarField>>(&mut self, gate: G) {
        self.generators.push(Box::new(gate));
    }

    pub fn num_gates(&self) -> usize {
        self.gate_constants.len()
    }

    /// Add a copy constraint between two routing targets.
    pub fn copy(&mut self, target_1: Target, target_2: Target) {
        self.copy_constraints.push((target_1, target_2));
    }

    /// Add a copy constraint between two affine targets.
    pub fn copy_curve(
        &mut self,
        affine_target_1: AffinePointTarget,
        affine_target_2: AffinePointTarget,
    ) {
        self.copy_constraints
            .push((affine_target_1.x, affine_target_2.x));
        self.copy_constraints
            .push((affine_target_1.y, affine_target_2.y));
    }

    /// Adds a gate with random wire values. By adding `k` of these gates, we can ensure that
    /// nothing is learned by opening the wire polynomials at `k` points outside of H.
    fn add_blinding_gate(&mut self) {
        let gate = self.num_gates();
        self.add_gate_no_constants(BufferGate::new(gate));
        for input in 0..NUM_WIRES {
            self.add_generator(RandomGenerator {
                target: Target::Wire(Wire { gate, input }),
            });
        }

        struct RandomGenerator {
            target: Target,
        }

        impl<F: Field> WitnessGenerator<F> for RandomGenerator {
            fn dependencies(&self) -> Vec<Target> {
                vec![]
            }

            fn generate(
                &self,
                _constants: &Vec<Vec<F>>,
                _witness: &PartialWitness<F>,
            ) -> PartialWitness<F> {
                let mut result = PartialWitness::new();
                result.set_target(self.target, F::rand());
                result
            }
        }
    }

    pub fn build(mut self) -> Circuit<C> {
        // Since we will open each polynomial at three points outside of H, we need three random
        // values to ensure nothing is learned from the out-of-H openings.
        for _i in 0..3 {
            self.add_blinding_gate();
        }

        // Print gate counts.
        println!("Gate counts:");
        for (gate, count) in &self.gate_counts {
            println!("{}: {}", gate, count);
        }
        println!();

        // Pad to a power of two.
        println!("Total gates before padding: {}", self.num_gates());
        while !self.num_gates().is_power_of_two() {
            // Add an empty gate.
            self.add_gate_no_constants(BufferGate::new(self.num_gates()));
        }
        println!("Total gates after padding: {}", self.num_gates());

        let degree = self.num_gates();
        let degree_pow = log2_strict(degree);
        let routing_target_partitions = self.get_routing_partitions();
        let wire_partitions = routing_target_partitions.to_wire_partitions();
        let sigma = wire_partitions.to_sigma();

        let CircuitBuilder {
            security_bits,
            public_input_index: num_public_inputs,
            gate_constants,
            generators,
            ..
        } = self;

        let fft_precomputation_n = fft_precompute(degree);
        let fft_precomputation_8n = fft_precompute(degree * 8);

        let subgroup_generator_n = C::ScalarField::primitive_root_of_unity(degree_pow);
        let subgroup_generator_8n = C::ScalarField::primitive_root_of_unity(degree_pow + 3);
        let subgroup_n = C::ScalarField::cyclic_subgroup_known_order(subgroup_generator_n, degree);
        let subgroup_8n =
            C::ScalarField::cyclic_subgroup_known_order(subgroup_generator_8n, 8 * degree);

        let pedersen_g: Vec<_> = (0..degree)
            .map(|i| blake_hash_usize_to_curve::<C>(i))
            .collect();
        let pedersen_h = blake_hash_usize_to_curve::<C>(degree);
        let u = blake_hash_usize_to_curve::<C>(degree + 1);

        let w = 11; // TODO: Should really be set dynamically based on MSM size.
        let pedersen_g_msm_precomputation =
            msm_precompute(&AffinePoint::batch_to_projective(&pedersen_g), w);

        // While gate_constants is indexed by gate index first, this is indexed by wire index first.
        let wire_constants = transpose::<C::ScalarField>(&gate_constants);

        let constants_coeffs: Vec<Vec<C::ScalarField>> =
            values_to_coeffs(&wire_constants, &fft_precomputation_n);
        let constants_8n = coeffs_to_values_padded(&constants_coeffs, &fft_precomputation_8n);
        let c_constants = PolynomialCommitment::coeffs_vec_to_commitments(
            &constants_coeffs,
            &pedersen_g_msm_precomputation,
            pedersen_h,
            false, // Circuit blinding is not necessary here.
        );

        // Convert sigma's values to scalar field elements and split it into degree-n chunks.
        let sigma_chunks = sigma_polynomials(sigma, degree, subgroup_generator_n);

        // Compute S_sigma, then a commitment to it.
        let s_sigma_coeffs = values_to_coeffs(&sigma_chunks, &fft_precomputation_n);
        let s_sigma_values_8n = coeffs_to_values_padded(&s_sigma_coeffs, &fft_precomputation_8n);
        let c_s_sigmas = PolynomialCommitment::coeffs_vec_to_commitments(
            &s_sigma_coeffs,
            &pedersen_g_msm_precomputation,
            pedersen_h,
            false, // Circuit blinding is not necessary here.
        );

        Circuit {
            security_bits,
            num_public_inputs,
            gate_constants,
            routing_target_partitions,
            generators,
            subgroup_generator_n,
            subgroup_generator_8n,
            subgroup_n,
            subgroup_8n,
            pedersen_g,
            pedersen_h,
            u,
            constants_coeffs,
            constants_8n,
            c_constants,
            s_sigma_coeffs,
            s_sigma_values_8n,
            c_s_sigmas,
            pedersen_g_msm_precomputation,
            fft_precomputation_n,
            fft_precomputation_8n,
        }
    }

    fn get_routing_partitions(&self) -> TargetPartitions {
        let mut partitions = TargetPartitions::new();

        for i in 0..self.virtual_target_index {
            partitions.add_partition(Target::VirtualTarget(VirtualTarget { index: i }));
        }

        for gate in 0..self.num_gates() {
            for input in 0..NUM_WIRES {
                partitions.add_partition(Target::Wire(Wire { gate, input }));
            }
        }

        for &(a, b) in &self.copy_constraints {
            partitions.merge(a, b);
        }

        partitions
    }
<<<<<<< HEAD
}

#[cfg(test)]
mod tests {
    use crate::{blake_hash_base_field_to_curve, verify_proof, CircuitBuilder, Curve, Field, PartialWitness, Tweedledee, Tweedledum};

    #[test]
    fn test_curve_add() {
        type F = <Tweedledee as Curve>::ScalarField;

        let a = blake_hash_base_field_to_curve::<Tweedledum>(F::rand());
        let b = blake_hash_base_field_to_curve::<Tweedledum>(F::rand());
        let sum = (a + b).to_affine();

        let mut builder = CircuitBuilder::<Tweedledee>::new(128);

        let ta = builder.add_virtual_point_target();
        let tb = builder.add_virtual_point_target();
        let tsum_purported = builder.curve_add::<Tweedledum>(ta, tb);
        let tsum_true = builder.constant_affine_point(sum);
        builder.copy_curve(tsum_purported, tsum_true);

        let mut partial_witness = PartialWitness::new();
        partial_witness.set_point_target(ta, a);
        partial_witness.set_point_target(tb, b);

        let circuit = builder.build();
        let witness = circuit.generate_witness(partial_witness);

        let proof = circuit
            .generate_proof::<Tweedledum>(witness, &[], true)
            .unwrap();
        let vk = circuit.to_vk();
        assert!(verify_proof::<Tweedledee, Tweedledum>(&[], &proof, &[], &vk, true).is_ok());
    }
=======
>>>>>>> 1762debd
}<|MERGE_RESOLUTION|>--- conflicted
+++ resolved
@@ -1398,42 +1398,4 @@
 
         partitions
     }
-<<<<<<< HEAD
-}
-
-#[cfg(test)]
-mod tests {
-    use crate::{blake_hash_base_field_to_curve, verify_proof, CircuitBuilder, Curve, Field, PartialWitness, Tweedledee, Tweedledum};
-
-    #[test]
-    fn test_curve_add() {
-        type F = <Tweedledee as Curve>::ScalarField;
-
-        let a = blake_hash_base_field_to_curve::<Tweedledum>(F::rand());
-        let b = blake_hash_base_field_to_curve::<Tweedledum>(F::rand());
-        let sum = (a + b).to_affine();
-
-        let mut builder = CircuitBuilder::<Tweedledee>::new(128);
-
-        let ta = builder.add_virtual_point_target();
-        let tb = builder.add_virtual_point_target();
-        let tsum_purported = builder.curve_add::<Tweedledum>(ta, tb);
-        let tsum_true = builder.constant_affine_point(sum);
-        builder.copy_curve(tsum_purported, tsum_true);
-
-        let mut partial_witness = PartialWitness::new();
-        partial_witness.set_point_target(ta, a);
-        partial_witness.set_point_target(tb, b);
-
-        let circuit = builder.build();
-        let witness = circuit.generate_witness(partial_witness);
-
-        let proof = circuit
-            .generate_proof::<Tweedledum>(witness, &[], true)
-            .unwrap();
-        let vk = circuit.to_vk();
-        assert!(verify_proof::<Tweedledee, Tweedledum>(&[], &proof, &[], &vk, true).is_ok());
-    }
-=======
->>>>>>> 1762debd
 }