//! This module contains field arithmetic implementations for BLS12's base field and scalar field,
//! with an emphasis on performance.
//!
//! Field elements are represented as `u64` arrays, which works well with modern x86 systems which
//! natively support multiplying two `u64`s to obtain a `u128`. All encodings in the public API are
//! little-endian.
//!
//! We use fixed-length arrays so that there is no need for heap allocation or bounds checking.
//! Unfortunately, this means that we need several variants of each function to handle different
//! array sizes. For now, we use macros to generate these variants. This API clutter can be removed
//! in the future when const generics become stable.

use std::cmp::Ordering;
use std::convert::TryInto;
use std::ops::{Add, Div, Mul, Neg, Sub};

use rand::rngs::OsRng;

use unroll::unroll_for_loops;
use rand::RngCore;

use lazy_static::lazy_static;
use num::integer::Integer;

use crate::conversions::{biguint_to_u64_vec, u64_slice_to_biguint};

lazy_static! {
    /// Precomputed R for the Barrett reduction algorithm.
    static ref BLS12_BASE_BARRETT_R: [u64; 6] = {
        // 4^k in binary is 1 followed by 2*377 0s.
        let four_exp_k = [0, 0, 0, 0, 0, 0, 0, 0, 0, 0, 0, 1 << 50];
        let (q_12, _r) = div_12_6(four_exp_k, Bls12Base::ORDER);

        // The more-significant half of the limbs should all be zero after the division.
        for i in 6..12 {
            debug_assert_eq!(q_12[i], 0);
        }

        (&q_12[0..6]).try_into().unwrap()
    };

    /// Precomputed R for the Barrett reduction algorithm.
    static ref BLS12_SCALAR_BARRETT_R: [u64; 4] = {
        // 4^k in binary is 1 followed by 2*253 0s.
        let four_exp_k = [0, 0, 0, 0, 0, 0, 0, 1 << 58];
        let (q_8, _r) = div_8_4(four_exp_k, Bls12Scalar::ORDER);

        // The more-significant half of the limbs should all be zero after the division.
        for i in 4..8 {
            debug_assert_eq!(q_8[i], 0);
        }

        (&q_8[0..4]).try_into().unwrap()
    };
}

/// An element of the BLS12 group's base field.
#[derive(Copy, Clone, Eq, PartialEq, Hash, Debug)]
pub struct Bls12Base {
    /// The limbs in little-endian form.
    pub limbs: [u64; 6],
}

/// An element of the BLS12 group's scalar field.
#[derive(Copy, Clone, Eq, PartialEq, Hash, Debug)]
pub struct Bls12Scalar {
    /// The limbs in little-endian form.
    pub limbs: [u64; 4],
}

impl Bls12Base {
    pub const ZERO: Self = Self { limbs: [0; 6] };
    pub const ONE: Self = Self { limbs: [1, 0, 0, 0, 0, 0] };

    pub const BITS: usize = 377;

    // The order of the field.
    pub const ORDER: [u64; 6] = [9586122913090633729, 1660523435060625408, 2230234197602682880,
        1883307231910630287, 14284016967150029115, 121098312706494698];

    fn multiplicative_inverse(&self) -> Self {
        Self { limbs: multiplicative_inverse_6(self.limbs) }
    }
}

impl Bls12Scalar {
    pub const ZERO: Self = Self { limbs: [0; 4] };
    pub const ONE: Self = Self { limbs: [1, 0, 0, 0] };

    pub const BITS: usize = 253;

    // The order of the field.
    pub const ORDER: [u64; 4] = [725501752471715841, 6461107452199829505, 6968279316240510977, 1345280370688173398];

    fn multiplicative_inverse(&self) -> Self {
        Self { limbs: multiplicative_inverse_4(self.limbs) }
    }

    //TODO: replace with a CSPRNG
    pub fn rand() -> Bls12Scalar {

        let mut random_bits:[u64; 4] = [0x0, 0x0, 0x0, 0x0];

        for i in 0..4 {
            random_bits[i] = OsRng.next_u64();
        }

        Bls12Scalar { limbs: random_bits }
    }
}

impl Add<Bls12Scalar> for Bls12Scalar {
    type Output = Bls12Scalar;

    fn add(self, rhs: Bls12Scalar) -> Bls12Scalar {
        // First we do a widening addition, then we reduce if necessary.
        let sum = add_4_4(self.limbs, rhs.limbs);
        let result_5 = match cmp_5_4(sum, Bls12Scalar::ORDER) {
            Ordering::Less => sum,
            _ => sub_5_4(sum, Bls12Scalar::ORDER)
        };
        debug_assert_eq!(result_5[4], 0, "reduced sum should fit in 4 u64s");
        let limbs = (&result_5[0..4]).try_into().unwrap();
        Bls12Scalar { limbs }
    }
}

impl Add<Bls12Base> for Bls12Base {
    type Output = Bls12Base;

    fn add(self, rhs: Bls12Base) -> Bls12Base {
        // First we do a widening addition, then we reduce if necessary.
        let sum = add_6_6(self.limbs, rhs.limbs);
        let result_7 = match cmp_7_6(sum, Bls12Base::ORDER) {
            Ordering::Less => sum,
            _ => sub_7_6(sum, Bls12Base::ORDER)
        };
        debug_assert_eq!(result_7[6], 0, "reduced sum should fit in 6 u64s");
        let limbs = (&result_7[0..6]).try_into().unwrap();
        Bls12Base { limbs }
    }
}

impl Sub<Bls12Base> for Bls12Base {
    type Output = Bls12Base;

    fn sub(self, rhs: Bls12Base) -> Self::Output {
        self + -rhs
    }
}

impl Mul<Bls12Scalar> for Bls12Scalar {
    type Output = Bls12Scalar;

    fn mul(self, rhs: Bls12Scalar) -> Bls12Scalar {
        // First we do a widening multiplication, then a modular reduction.
        let product = mul_4_4(self.limbs, rhs.limbs);
        let limbs = barrett_reduction_bls12_scalar(product);
        Bls12Scalar { limbs }
    }
}

impl Mul<Bls12Base> for Bls12Base {
    type Output = Bls12Base;

    fn mul(self, rhs: Bls12Base) -> Bls12Base {
        // First we do a widening multiplication, then a modular reduction.
        let product = mul_6_6(self.limbs, rhs.limbs);
        let limbs = barrett_reduction_bls12_base(product);
        Bls12Base { limbs }
    }
}

impl Mul<u64> for Bls12Base {
    type Output = Bls12Base;

    fn mul(self, rhs: u64) -> Self::Output {
        // TODO: Do a 6x1 multiplication instead of padding to 6x6.
        let rhs_field = Bls12Base { limbs: [rhs, 0x0, 0x0, 0x0, 0x0, 0x0] };
        self * rhs_field
    }
}

impl Div<Bls12Base> for Bls12Base {
    type Output = Bls12Base;

    fn div(self, rhs: Bls12Base) -> Bls12Base {
        self * rhs.multiplicative_inverse()
    }
}

impl Div<Bls12Scalar> for Bls12Scalar {
    type Output = Bls12Scalar;

    fn div(self, rhs: Bls12Scalar) -> Bls12Scalar {
        self * rhs.multiplicative_inverse()
    }
}

impl Neg for Bls12Base {
    type Output = Bls12Base;

    fn neg(self) -> Bls12Base {
        if self == Bls12Base::ZERO {
            Bls12Base::ZERO
        } else {
            Bls12Base { limbs: sub_6_6(Bls12Base::ORDER, self.limbs) }
        }
    }
}

impl Neg for Bls12Scalar {
    type Output = Bls12Scalar;

    fn neg(self) -> Bls12Scalar {
        if self == Bls12Scalar::ZERO {
            Bls12Scalar::ZERO
        } else {
            Bls12Scalar { limbs: sub_4_4(Bls12Scalar::ORDER, self.limbs) }
        }
    }
}

macro_rules! barrett_reduction {
    (
        $name:ident,
        $n:expr,
        $mul_n_n:ident,
        $mul_2n_n:ident,
        $cmp_n_plus_1_n:ident,
        $sub_2n_2n:ident,
        $sub_n_plus_1_n:ident,
        $shl_3n_n:ident,
        $modulus:expr,
        $barrett_r:expr,
        $barrett_k:expr
    ) => {
        fn $name(x: [u64; 2 * $n]) -> [u64; $n] {
            // Then, to make it a modular multiplication, we apply the Barrett reduction algorithm.
            // See https://www.nayuki.io/page/barrett-reduction-algorithm
            let x_r = $mul_2n_n(x, $barrett_r);

            // Shift left to divide by 4^k.
            let mut x_r_shifted = $shl_3n_n(x_r, $barrett_k * 2);

            let x_r_shifted_n = $mul_n_n(x_r_shifted, $modulus);
            let t_2n = $sub_2n_2n(x, x_r_shifted_n);

            // t should fit in m + 1 bits, where m is the modulus length in bits.
            debug_assert!(t_2n[$n] == 0 || t_2n[$n] == 1,
                          "t should fit in m + 1 bits: {:?}", t_2n);
            for i in ($n + 1)..(2 * $n) {
                debug_assert_eq!(t_2n[i], 0,
                                 "t should fit in m + 1 bits: {:?}", t_2n);
            }
            // For efficiency, truncate t down to `$n + 1` `u64`s.
            let t_n_plus_1: [u64; $n + 1] = (&t_2n[0..($n + 1)]).try_into().unwrap();

            let result_n_plus_1 = if $cmp_n_plus_1_n(t_n_plus_1, $modulus) == Ordering::Less {
                t_n_plus_1
            } else {
                $sub_n_plus_1_n(t_n_plus_1, $modulus)
            };

            // The difference should fit into 6 bits; truncate the most significant bit.
            debug_assert_eq!(t_n_plus_1[$n], 0);
            (&result_n_plus_1[0..$n]).try_into().unwrap()
        }
    }
}

macro_rules! shl {
    ($name:ident, $in_len:expr, $out_len:expr) => {
        /// Shift each bit `n` bits to the left, i.e., in the direction of decreasing significance.
        fn $name(a: [u64; $in_len], n: usize) -> [u64; $out_len] {
            let mut result = [0u64; $out_len];
            for i in 0..$out_len {
                let shift_words = n / 64;
                let shift_bits = n as u64 % 64;
                result[i] = a[i + shift_words] >> shift_bits
                    | a[i + shift_words + 1] << (64 - shift_bits);
            }
            result
        }
    }
}

macro_rules! cmp_symmetric {
    ($name:ident, $len:expr) => {
        cmp_asymmetric!($name, $len, $len);
    }
}

/// Generates comparison functions for `u64` arrays.
macro_rules! cmp_asymmetric {
    ($name:ident, $a_len:expr, $b_len:expr) => {
        fn $name(a: [u64; $a_len], b: [u64; $b_len]) -> Ordering {
            // If any of the "a only" bits are set, then a is greater, as b's associated bit is
            // implicitly zero.
            for i in $b_len..$a_len {
                if a[i] != 0 {
                    return Ordering::Greater;
                }
            }

            for i in (0..$b_len).rev() {
                if a[i] < b[i] {
                    return Ordering::Less;
                }
                if a[i] > b[i] {
                    return Ordering::Greater;
                }
            }

            Ordering::Equal
        }
    }
}

/// Generates addition functions for `u64` arrays.
macro_rules! add_symmetric {
    ($name:ident, $len:expr) => {
        /// Computes `a + b`.
        fn $name(a: [u64; $len], b: [u64; $len]) -> [u64; $len + 1] {
            let mut carry = false;
            let mut sum = [0; $len + 1];
            for i in 0..$len {
                // First add a[i] + b[i], then add in the carry.
                let result1 = a[i].overflowing_add(b[i]);
                let result2 = result1.0.overflowing_add(carry as u64);
                sum[i] = result2.0;
                // If either sum overflowed, set the carry bit.
                carry = result1.1 | result2.1;
            }
            sum[$len] = carry as u64;
            sum
        }
    }
}

/// Generates subtraction functions for `u64` arrays where the operand lengths are equal.
macro_rules! sub_symmetric {
    ($name:ident, $len:expr) => {
        /// Computes `a - b`. Assumes `a >= b`, otherwise the behavior is undefined.
        fn $name(a: [u64; $len], b: [u64; $len]) -> [u64; $len] {
            debug_assert!($len == $len);

            let mut borrow = false;
            let mut difference = [0; $len];
            for i in 0..$len {
                let result1 = a[i].overflowing_sub(b[i]);
                let result2 = result1.0.overflowing_sub(borrow as u64);
                difference[i] = result2.0;
                // If either difference underflowed, set the borrow bit.
                borrow = result1.1 | result2.1;
            }

            debug_assert!(!borrow, "a < b: {:?} < {:?}", a, b);
            difference
        }
    }
}

/// Generates subtraction functions for `u64` arrays where the length of the first operand exceeds
/// that of the second.
macro_rules! sub_asymmetric {
    ($name:ident, $a_len:expr, $b_len:expr) => {
        /// Computes `a - b`. Assumes `a >= b`, otherwise the behavior is undefined.
        fn $name(a: [u64; $a_len], b: [u64; $b_len]) -> [u64; $a_len] {
            debug_assert!($a_len > $b_len);

            let mut borrow = false;
            let mut difference = [0; $a_len];

            for i in 0..$b_len {
                let result1 = a[i].overflowing_sub(b[i]);
                let result2 = result1.0.overflowing_sub(borrow as u64);
                difference[i] = result2.0;
                // If either difference underflowed, set the borrow bit.
                borrow = result1.1 | result2.1;
            }

            // At this point `b` has been fully consumed, so we just subtract carry bits from digits
            // of `a`.
            for i in $b_len..$a_len {
                let result = a[i].overflowing_sub(borrow as u64);
                difference[i] = result.0;
                borrow = result.1;
            }

            debug_assert!(!borrow, "a < b: {:?} < {:?}", a, b);
            difference
        }
    }
}

macro_rules! mul_symmetric {
    ($name:ident, $len:expr) => {
        mul_asymmetric!($name, $len, $len);
    }
}

macro_rules! mul_asymmetric {
    ($name:ident, $a_len:expr, $b_len:expr) => {
        #[unroll_for_loops]
        pub fn $name(a: [u64; $a_len], b: [u64; $b_len]) -> [u64; $a_len + $b_len] {
            // Grade school multiplication. To avoid carrying at each of O(n^2) steps, we first add each
            // intermediate product to a 128-bit accumulator, then propagate carries at the end.
            let mut acc128 = [0u128; $a_len + $b_len];

            for i in 0..$a_len {
                for j in 0..$b_len {
                    let a_i_b_j = a[i] as u128 * b[j] as u128;
                    // Add the less significant chunk to the less significant accumulator.
                    acc128[i + j] += a_i_b_j as u64 as u128;
                    // Add the more significant chunk to the more significant accumulator.
                    acc128[i + j + 1] += a_i_b_j >> 64;
                }
            }

            let mut acc = [0u64; $a_len + $b_len];
            acc[0] = acc128[0] as u64;
            let mut carry = false;
            for i in 1..($a_len + $b_len) {
                let last_chunk_big = (acc128[i - 1] >> 64) as u64;
                let curr_chunk_small = acc128[i] as u64;
                // Note that last_chunk_big won't get anywhere near 2^64, since it's essentially a carry
                // from some additions in the previous phase, so we can add the carry bit to it without
                // fear of overflow.
                let result = curr_chunk_small.overflowing_add(last_chunk_big + carry as u64);
                acc[i] += result.0;
                carry = result.1;
            }
            debug_assert!(!carry);
            acc
        }
    }
}

macro_rules! div_asymmetric {
    ($name:ident, $a_len:expr, $b_len:expr) => {
        /// Integer division. Returns (quotient, remainder).
        #[unroll_for_loops]
        pub fn $name(a: [u64; $a_len], b: [u64; $b_len]) -> ([u64; $a_len], [u64; $a_len]) {
            // For now, we're not too interested in optimizing division speed, so we just use num's
            // implementation.
            let a_biguint = u64_slice_to_biguint(&a);
            let b_biguint = u64_slice_to_biguint(&b);
            let (q_biguint, r_biguint) = a_biguint.div_rem(&b_biguint);
            let q = biguint_to_u64_vec(q_biguint, $a_len).as_slice().try_into().unwrap();
            let r = biguint_to_u64_vec(r_biguint, $a_len).as_slice().try_into().unwrap();
            (q, r)
        }
    }
}

macro_rules! multiplicative_inverse {
    ($name:ident, $len:expr) => {
        #[unroll_for_loops]
        pub fn $name(a: [u64; $len]) -> [u64; $len] {
            todo!()
        }
    }
}

add_symmetric!(add_4_4, 4);
add_symmetric!(add_6_6, 6);

sub_symmetric!(sub_4_4, 4);
sub_symmetric!(sub_6_6, 6);
sub_symmetric!(sub_8_8, 8);
sub_symmetric!(sub_12_12, 12);
sub_asymmetric!(sub_7_6, 7, 6);
sub_asymmetric!(sub_5_4, 5, 4);

mul_symmetric!(mul_4_4, 4);
mul_symmetric!(mul_6_6, 6);
mul_asymmetric!(mul_8_4, 8, 4);
mul_asymmetric!(mul_12_6, 12, 6);

div_asymmetric!(div_8_4, 8, 4);
div_asymmetric!(div_12_6, 12, 6);

cmp_symmetric!(cmp_4_4, 4);
cmp_symmetric!(cmp_6_6, 6);
cmp_asymmetric!(cmp_5_4, 5, 4);
cmp_asymmetric!(cmp_7_6, 7, 6);

shl!(shl_12_4, 12, 4);
shl!(shl_18_6, 18, 6);

multiplicative_inverse!(multiplicative_inverse_4, 4);
multiplicative_inverse!(multiplicative_inverse_6, 6);

barrett_reduction!(barrett_reduction_bls12_scalar, 4, mul_4_4, mul_8_4, cmp_5_4, sub_8_8, sub_5_4, shl_12_4,
Bls12Scalar::ORDER, *BLS12_SCALAR_BARRETT_R, Bls12Scalar::BITS);
barrett_reduction!(barrett_reduction_bls12_base, 6, mul_6_6, mul_12_6, cmp_7_6, sub_12_12, sub_7_6, shl_18_6,
Bls12Base::ORDER, *BLS12_BASE_BARRETT_R, Bls12Base::BITS);

#[cfg(test)]
mod tests {
    use crate::conversions::u64_slice_to_biguint;
    use crate::field::{Bls12Base, mul_12_6, mul_6_6};
<<<<<<< HEAD
=======
    use crate::{u64_slice_to_biguint, Bls12Scalar};
>>>>>>> d291be82

    #[test]
    fn test_mul_6_6() {
        let a = [11111111u64, 22222222, 33333333, 44444444, 55555555, 66666666];
        let b = [77777777u64, 88888888, 99999999, 11111111, 22222222, 33333333];
        assert_eq!(
            u64_slice_to_biguint(&mul_6_6(a, b)),
            u64_slice_to_biguint(&a) * u64_slice_to_biguint(&b));
    }

    #[test]
    fn test_mul_12_6() {
        let a = [11111111u64, 22222222, 33333333, 44444444, 55555555, 66666666,
            77777777, 88888888, 99999999, 11111111, 22222222, 33333333];
        let b = [77777777u64, 88888888, 99999999, 11111111, 22222222, 33333333];
        assert_eq!(
            u64_slice_to_biguint(&mul_12_6(a, b)),
            u64_slice_to_biguint(&a) * u64_slice_to_biguint(&b));
    }

    #[test]
    fn test_mul_bls12_base() {
        let a = [1, 2, 3, 4, 0, 0];
        let b = [3, 4, 5, 6, 0, 0];

        let a_blsbase = Bls12Base { limbs: a };
        let b_blsbase = Bls12Base { limbs: b };
        let a_biguint = u64_slice_to_biguint(&a);
        let b_biguint = u64_slice_to_biguint(&b);
        let order_biguint = u64_slice_to_biguint(&Bls12Base::ORDER);

        assert_eq!(
            u64_slice_to_biguint(&(a_blsbase * b_blsbase).limbs),
            a_biguint * b_biguint % order_biguint);
    }

    #[test]
    fn test_bls12_rand() {
        let random_element = Bls12Scalar::rand();

        for i in 0..4 {
            assert!(random_element.limbs[i] != 0x0);
        }
    }
}<|MERGE_RESOLUTION|>--- conflicted
+++ resolved
@@ -501,10 +501,7 @@
 mod tests {
     use crate::conversions::u64_slice_to_biguint;
     use crate::field::{Bls12Base, mul_12_6, mul_6_6};
-<<<<<<< HEAD
-=======
     use crate::{u64_slice_to_biguint, Bls12Scalar};
->>>>>>> d291be82
 
     #[test]
     fn test_mul_6_6() {
