use std::cmp::Ordering::Less;
use std::convert::TryInto;
use std::ops::{Add, Div, Mul, Neg, Sub};

use unroll::unroll_for_loops;

<<<<<<< HEAD
use crate::bigint_inverse::nonzero_multiplicative_inverse_4;
use crate::{add_4_4_no_overflow, cmp_4_4, field_to_biguint, rand_range_4, sub_4_4, Field};
use std::cmp::Ordering;
use std::fmt;
use std::fmt::{Display, Formatter};
=======
use crate::{add_4_4_no_overflow, cmp_4_4, Field, rand_range_4, sub_4_4, TwoAdicField, field_to_biguint};
use crate::bigint_inverse::nonzero_multiplicative_inverse_4;
use std::cmp::Ordering;
use std::fmt::{Display, Formatter};
use std::fmt;
>>>>>>> 7f9b3e61

/// An element of the Tweedledee group's base field.
#[derive(Copy, Clone, Eq, PartialEq, Hash, Debug)]
pub struct TweedledeeBase {
    /// Montgomery representation, encoded with little-endian u64 limbs.
    pub limbs: [u64; 4],
}

impl TweedledeeBase {
    /// The order of the field: 28948022309329048855892746252171976963322203655954433126947083963168578338817
    const ORDER: [u64; 4] = [
        9524180637049683969,
        255193519543715529,
        0,
        4611686018427387904,
    ];

    /// Twice the order of the field: 57896044618658097711785492504343953926644407311908866253894167926337156677634
    const ORDER_X2: [u64; 4] = [
        601617200389816322,
        510387039087431059,
        0,
        9223372036854775808,
    ];

    /// R in the context of the Montgomery reduction, i.e. 2^256 % |F|.
    const R: [u64; 4] = [
        8320946236270051325,
        17681163515078405027,
        18446744073709551615,
        4611686018427387903,
    ];

    /// R^2 in the context of the Montgomery reduction, i.e. 2^(256*2) % |F|.
    const R2: [u64; 4] = [
        9625875206237061136,
        9085631154807722544,
        17636350113745641634,
        56485833733595155,
    ];

    /// R^3 in the context of the Montgomery reduction, i.e. 2^(256*3) % |F|.
    const R3: [u64; 4] = [
        11971961131424865118,
        6311318431551332850,
        14638507591886519234,
        739379759776372087,
    ];

    /// In the context of Montgomery multiplication, µ = -|F|^-1 mod 2^64.
    const MU: u64 = 9524180637049683967;

    pub fn from_canonical(c: [u64; 4]) -> Self {
        // We compute M(c, R^2) = c * R^2 * R^-1 = c * R.
        Self {
            limbs: Self::montgomery_multiply(c, Self::R2),
        }
    }

    pub fn to_canonical(&self) -> [u64; 4] {
        // Let x * R = self. We compute M(x * R, 1) = x * R * R^-1 = x.
        Self::montgomery_multiply(self.limbs, [1, 0, 0, 0])
    }

    #[unroll_for_loops]
    fn montgomery_multiply(a: [u64; 4], b: [u64; 4]) -> [u64; 4] {
        // Interleaved Montgomery multiplication, as described in Algorithm 2 of
        // https://eprint.iacr.org/2017/1057.pdf

        // Note that in the loop below, to avoid explicitly shifting c, we will treat i as the least
        // significant digit and wrap around.
        let mut c = [0u64; 5];

        for i in 0..4 {
            // Add a[i] b to c.
            let mut carry = 0;
            for j in 0..4 {
                let result = c[(i + j) % 5] as u128 + a[i] as u128 * b[j] as u128 + carry as u128;
                c[(i + j) % 5] = result as u64;
                carry = (result >> 64) as u64;
            }
            c[(i + 4) % 5] += carry;

            // q = u c mod r = u c[0] mod r.
            let q = Self::MU.wrapping_mul(c[i]);

            // C += N q
            carry = 0;
            for j in 0..4 {
                let result =
                    c[(i + j) % 5] as u128 + q as u128 * Self::ORDER[j] as u128 + carry as u128;
                c[(i + j) % 5] = result as u64;
                carry = (result >> 64) as u64;
            }
            c[(i + 4) % 5] += carry;

            debug_assert_eq!(c[i], 0);
        }

        let mut result = [c[4], c[0], c[1], c[2]];
        // Final conditional subtraction.
        if cmp_4_4(result, Self::ORDER) != Less {
            result = sub_4_4(result, Self::ORDER);
        }
        result
    }
}

impl Add<TweedledeeBase> for TweedledeeBase {
    type Output = Self;

    fn add(self, rhs: TweedledeeBase) -> Self::Output {
        // First we do a widening addition, then we reduce if necessary.
        let sum = add_4_4_no_overflow(self.limbs, rhs.limbs);
        let limbs = if cmp_4_4(sum, Self::ORDER) == Less {
            sum
        } else {
            sub_4_4(sum, Self::ORDER)
        };
        Self { limbs }
    }
}

impl Sub<TweedledeeBase> for TweedledeeBase {
    type Output = Self;

    fn sub(self, rhs: Self) -> Self {
        let limbs = if cmp_4_4(self.limbs, rhs.limbs) == Less {
            // Underflow occurs, so we compute the difference as `self + (-rhs)`.
            add_4_4_no_overflow(self.limbs, (-rhs).limbs)
        } else {
            // No underflow, so it's faster to subtract directly.
            sub_4_4(self.limbs, rhs.limbs)
        };
        Self { limbs }
    }
}

impl Mul<TweedledeeBase> for TweedledeeBase {
    type Output = Self;

    fn mul(self, rhs: Self) -> Self {
        Self {
            limbs: Self::montgomery_multiply(self.limbs, rhs.limbs),
        }
    }
}

impl Div<TweedledeeBase> for TweedledeeBase {
    type Output = Self;

    fn div(self, rhs: Self) -> Self {
        self * rhs.multiplicative_inverse().expect("No inverse")
    }
}

impl Neg for TweedledeeBase {
    type Output = Self;

    fn neg(self) -> Self {
        if self == Self::ZERO {
            Self::ZERO
        } else {
            Self {
                limbs: sub_4_4(Self::ORDER, self.limbs),
            }
        }
    }
}

impl Field for TweedledeeBase {
    const BITS: usize = 255;
    const ZERO: Self = Self { limbs: [0; 4] };
    const ONE: Self = Self {
        limbs: [
            8320946236270051325,
            17681163515078405027,
            18446744073709551615,
            4611686018427387903,
        ],
    };
    const TWO: Self = Self {
        limbs: [
            7117711835490418681,
            16660389436903542909,
            18446744073709551615,
            4611686018427387903,
        ],
    };
    const THREE: Self = Self {
        limbs: [
            5914477434710786037,
            15639615358728680791,
            18446744073709551615,
            4611686018427387903,
        ],
    };
    const FOUR: Self = Self {
        limbs: [
            4711243033931153393,
            14618841280553818673,
            18446744073709551615,
            4611686018427387903,
        ],
    };
    const FIVE: Self = Self {
        limbs: [
            3508008633151520749,
            13598067202378956555,
            18446744073709551615,
            4611686018427387903,
        ],
    };
    const NEG_ONE: Self = Self {
        limbs: [1203234400779632644, 1020774078174862118, 0, 0],
    };

    const MULTIPLICATIVE_SUBGROUP_GENERATOR: Self = Self::FIVE;

    const ALPHA: Self = Self::FIVE;

<<<<<<< HEAD
    const TWO_ADICITY: usize = 34;

    /// 1684996666696914987166688442938726917102595538363933628829375605749
    const T: Self = Self {
        limbs: [
            9524180637049683969,
            255193519543715529,
            0,
            4611686017353646080,
        ],
    };

=======
>>>>>>> 7f9b3e61
    fn to_canonical_u64_vec(&self) -> Vec<u64> {
        self.to_canonical().to_vec()
    }

    fn from_canonical_u64_vec(v: Vec<u64>) -> Self {
        Self::from_canonical(v[..].try_into().unwrap())
    }

    fn from_canonical_u64(n: u64) -> Self {
        Self::from_canonical([n, 0, 0, 0])
    }

    fn multiplicative_inverse_assuming_nonzero(&self) -> Self {
        // Let x R = self. We compute M((x R)^-1, R^3) = x^-1 R^-1 R^3 R^-1 = x^-1 R.
        let self_r_inv = nonzero_multiplicative_inverse_4(self.limbs, Self::ORDER);
        Self {
            limbs: Self::montgomery_multiply(self_r_inv, Self::R3),
        }
    }

    fn rand() -> Self {
        Self {
            limbs: rand_range_4(Self::ORDER),
        }
    }
}

impl Ord for TweedledeeBase {
    fn cmp(&self, other: &Self) -> Ordering {
        self.cmp_helper(other)
    }
}

impl PartialOrd for TweedledeeBase {
    fn partial_cmp(&self, other: &Self) -> Option<Ordering> {
        Some(self.cmp(other))
    }
}

impl Display for TweedledeeBase {
    fn fmt(&self, f: &mut Formatter<'_>) -> fmt::Result {
        field_to_biguint(*self).fmt(f)
    }
}

impl Ord for TweedledeeBase {
    fn cmp(&self, other: &Self) -> Ordering {
        self.cmp_helper(other)
    }
}

impl PartialOrd for TweedledeeBase {
    fn partial_cmp(&self, other: &Self) -> Option<Ordering> {
        Some(self.cmp(other))
    }
}

impl Display for TweedledeeBase {
    fn fmt(&self, f: &mut Formatter<'_>) -> fmt::Result {
        field_to_biguint(*self).fmt(f)
    }
}

#[cfg(test)]
mod tests {
    use crate::{Field, TweedledeeBase};

    #[test]
    fn primitive_root_order() {
        for n_power in 0..10 {
            let root = TweedledeeBase::primitive_root_of_unity(n_power);
            let order = TweedledeeBase::generator_order(root);
            assert_eq!(order, 1 << n_power, "2^{}'th primitive root", n_power);
        }
    }

    #[test]
    fn test_tweedledee_square_root() {
        let x = TweedledeeBase::rand();
        let y = x.square();
        let y_sq = y.square_root().unwrap();
        assert!((x == y_sq) || (x==-y_sq));
    }
}<|MERGE_RESOLUTION|>--- conflicted
+++ resolved
@@ -4,19 +4,11 @@
 
 use unroll::unroll_for_loops;
 
-<<<<<<< HEAD
 use crate::bigint_inverse::nonzero_multiplicative_inverse_4;
 use crate::{add_4_4_no_overflow, cmp_4_4, field_to_biguint, rand_range_4, sub_4_4, Field};
 use std::cmp::Ordering;
 use std::fmt;
 use std::fmt::{Display, Formatter};
-=======
-use crate::{add_4_4_no_overflow, cmp_4_4, Field, rand_range_4, sub_4_4, TwoAdicField, field_to_biguint};
-use crate::bigint_inverse::nonzero_multiplicative_inverse_4;
-use std::cmp::Ordering;
-use std::fmt::{Display, Formatter};
-use std::fmt;
->>>>>>> 7f9b3e61
 
 /// An element of the Tweedledee group's base field.
 #[derive(Copy, Clone, Eq, PartialEq, Hash, Debug)]
@@ -238,7 +230,6 @@
 
     const ALPHA: Self = Self::FIVE;
 
-<<<<<<< HEAD
     const TWO_ADICITY: usize = 34;
 
     /// 1684996666696914987166688442938726917102595538363933628829375605749
@@ -251,8 +242,6 @@
         ],
     };
 
-=======
->>>>>>> 7f9b3e61
     fn to_canonical_u64_vec(&self) -> Vec<u64> {
         self.to_canonical().to_vec()
     }
@@ -298,23 +287,6 @@
     }
 }
 
-impl Ord for TweedledeeBase {
-    fn cmp(&self, other: &Self) -> Ordering {
-        self.cmp_helper(other)
-    }
-}
-
-impl PartialOrd for TweedledeeBase {
-    fn partial_cmp(&self, other: &Self) -> Option<Ordering> {
-        Some(self.cmp(other))
-    }
-}
-
-impl Display for TweedledeeBase {
-    fn fmt(&self, f: &mut Formatter<'_>) -> fmt::Result {
-        field_to_biguint(*self).fmt(f)
-    }
-}
 
 #[cfg(test)]
 mod tests {
