--- conflicted
+++ resolved
@@ -168,13 +168,9 @@
     }
 
     if verify_g {
-<<<<<<< HEAD
-        let pedersen_g: Vec<_> = (0..vk.degree).map(blake_hash_usize_to_curve::<C>).collect();
-=======
         let pedersen_g: Vec<_> = (0..vk.degree)
             .map(blake_hash_usize_to_curve::<C>)
             .collect();
->>>>>>> abc214e8
         let w = 8; // TODO: Should really be set dynamically based on MSM size.
         let pedersen_g_msm_precomputation =
             msm_precompute(&AffinePoint::batch_to_projective(&pedersen_g), w);
