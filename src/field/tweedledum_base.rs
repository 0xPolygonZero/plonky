--- conflicted
+++ resolved
@@ -302,14 +302,9 @@
 
 #[cfg(test)]
 mod tests {
-<<<<<<< HEAD
-    use crate::{test_square_root, test_arithmetic};
-    use crate::TweedledumBase;
-=======
     use crate::test_arithmetic;
     use crate::TweedledumBase;
     use crate::Field;
->>>>>>> 2e18d9e8
 
     #[test]
     fn primitive_root_order() {
@@ -320,10 +315,5 @@
         }
     }
 
-<<<<<<< HEAD
-    test_square_root!(TweedledumBase);
-    test_arithmetic!(TweedledumBase);
-=======
     test_arithmetic!(crate::TweedledumBase);
->>>>>>> 2e18d9e8
 }