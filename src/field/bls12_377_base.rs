--- conflicted
+++ resolved
@@ -216,13 +216,8 @@
         Self::from_canonical([n, 0, 0, 0, 0, 0])
     }
 
-<<<<<<< HEAD
-    fn is_valid_canonical_u64(v: &Vec<u64>) -> bool {
+    fn is_valid_canonical_u64(v: &[u64]) -> bool {
         v.len() == 6 && cmp(v[..].try_into().unwrap(), Self::ORDER) == Less
-=======
-    fn is_valid_canonical_u64(v: &[u64]) -> bool {
-        v.len() == 6 && cmp_6_6(v[..].try_into().unwrap(), Self::ORDER) == Less
->>>>>>> 1bd0f5c5
     }
 
     fn multiplicative_inverse_assuming_nonzero(&self) -> Self {
