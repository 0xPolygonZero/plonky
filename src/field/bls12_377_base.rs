--- conflicted
+++ resolved
@@ -283,12 +283,8 @@
 mod tests {
     use crate::Bls12377Base;
     use crate::conversions::u64_slice_to_biguint;
-<<<<<<< HEAD
-    use crate::{test_square_root, test_arithmetic};
-=======
     use crate::test_arithmetic;
     use crate::Field;
->>>>>>> 2e18d9e8
 
     #[test]
     fn bls12base_to_and_from_canonical() {
@@ -388,10 +384,5 @@
         assert_eq!(Bls12377Base::FIVE.kth_root_u32(11).exp_u32(11), Bls12377Base::FIVE);
     }
 
-<<<<<<< HEAD
-    test_square_root!(Bls12377Base);
-    test_arithmetic!(Bls12377Base);
-=======
     test_arithmetic!(crate::Bls12377Base);
->>>>>>> 2e18d9e8
 }