use std::cmp::Ordering;
use std::cmp::Ordering::Equal;
use std::collections::HashSet;
use std::fmt::{Debug, Display};
use std::hash::Hash;
use std::ops::{Add, Div, Mul, Neg, Sub};

use anyhow::{Error, Result};
use num::{BigUint, Integer, One};
use rand::Rng;

use crate::{biguint_to_field, field_to_biguint, Curve, ProjectivePoint};

pub trait Field:
    'static
    + Sized
    + Copy
    + Ord
    + Hash
    + Send
    + Sync
    + Debug
    + Display
    + Default
    + Neg<Output = Self>
    + Add<Self, Output = Self>
    + Sub<Self, Output = Self>
    + Mul<Self, Output = Self>
    + Div<Self, Output = Self>
{
    const BITS: usize;
    const BYTES: usize;

    const ZERO: Self;
    const ONE: Self;
    const TWO: Self;
    const THREE: Self;
    const FOUR: Self;
    const FIVE: Self;
    const NEG_ONE: Self;

    const MULTIPLICATIVE_SUBGROUP_GENERATOR: Self;

    /// An element `a` such that `x^a` is a permutation in this field. Although not strictly
    /// required, the smallest such `a` should be configured to minimize the cost of evaluating the
    /// monomial.
    const ALPHA: Self;

    const TWO_ADICITY: usize;

    /// `T = (ORDER - 1) / 2^TWO_ADICITY`
    const T: Self;

    fn to_canonical_u64_vec(&self) -> Vec<u64>;

    fn to_canonical_u32_vec(&self) -> Vec<u32> {
        let mut limbs = Vec::new();
        for u64_limb in self.to_canonical_u64_vec() {
            limbs.push(u64_limb as u32);
            limbs.push(u64_limb.overflowing_shr(32).0 as u32);
        }
        limbs
    }

    fn to_canonical_u8_vec(&self) -> Vec<u8> {
        let mut limbs = Vec::new();
        for u64_limb in self.to_canonical_u64_vec() {
            limbs.push(u64_limb as u8);
            limbs.push(u64_limb.overflowing_shr(8).0 as u8);
            limbs.push(u64_limb.overflowing_shr(16).0 as u8);
            limbs.push(u64_limb.overflowing_shr(24).0 as u8);
            limbs.push(u64_limb.overflowing_shr(32).0 as u8);
            limbs.push(u64_limb.overflowing_shr(40).0 as u8);
            limbs.push(u64_limb.overflowing_shr(48).0 as u8);
            limbs.push(u64_limb.overflowing_shr(56).0 as u8);
        }
        limbs
    }

    fn from_canonical_u8_vec(u8_limbs: Vec<u8>) -> Result<Self> {
        let mut u64_chunks = Vec::new();
        for u8_chunk in u8_limbs.chunks(8) {
            u64_chunks.push(
                (u8_chunk[7] as u64) << 56
                    | (u8_chunk[6] as u64) << 48
                    | (u8_chunk[5] as u64) << 40
                    | (u8_chunk[4] as u64) << 32
                    | (u8_chunk[3] as u64) << 24
                    | (u8_chunk[2] as u64) << 16
                    | (u8_chunk[1] as u64) << 8
                    | (u8_chunk[0] as u64),
            );
        }

        if Self::is_valid_canonical_u64(&u64_chunks) {
            Ok(Self::from_canonical_u64_vec(u64_chunks))
        } else {
            Err(Error::msg("Out of range"))
        }
    }

    fn to_canonical_bool_vec(&self) -> Vec<bool> {
        let mut limbs = Vec::new();
        for u64_limb in self.to_canonical_u64_vec() {
            for i in 0..64 {
                limbs.push((u64_limb.overflowing_shr(i).0 & 1) != 0);
            }
        }
        limbs
    }

    fn from_canonical_u64_vec(v: Vec<u64>) -> Self;

    fn from_canonical_u32_vec(u32_limbs: Vec<u32>) -> Self {
        let mut u64_chunks = Vec::new();
        for u32_chunk in u32_limbs.chunks(2) {
            u64_chunks.push((u32_chunk[1] as u64) << 32 | u32_chunk[0] as u64);
        }
        Self::from_canonical_u64_vec(u64_chunks)
    }

    fn from_canonical_u64(n: u64) -> Self;

    fn from_canonical_u32(n: u32) -> Self {
        Self::from_canonical_u64(n as u64)
    }

    fn from_canonical_usize(n: usize) -> Self {
        Self::from_canonical_u64(n as u64)
    }

    fn from_canonical_bool(b: bool) -> Self {
        if b {
            Self::ONE
        } else {
            Self::ZERO
        }
    }

    fn is_valid_canonical_u64(v: &Vec<u64>) -> bool;

    #[inline(always)]
    fn is_zero(&self) -> bool {
        *self == Self::ZERO
    }

    #[inline(always)]
    fn is_one(&self) -> bool {
        *self == Self::ONE
    }

    #[inline(always)]
    fn is_nonzero(&self) -> bool {
        *self != Self::ZERO
    }

    #[inline]
    fn multiplicative_inverse(&self) -> Option<Self> {
        if self.is_zero() {
            None
        } else {
            Some(self.multiplicative_inverse_assuming_nonzero())
        }
    }

    fn multiplicative_inverse_assuming_nonzero(&self) -> Self;

    #[inline(always)]
    fn square(&self) -> Self {
        *self * *self
    }

    #[inline(always)]
    fn cube(&self) -> Self {
        self.square() * *self
    }

    #[inline(always)]
    fn double(&self) -> Self {
        *self * Self::TWO
    }

    #[inline(always)]
    fn triple(&self) -> Self {
        *self * Self::THREE
    }

    #[inline(always)]
    fn quadruple(&self) -> Self {
        *self * Self::FOUR
    }

    fn scale_slice(&self, slice: &[Self]) -> Vec<Self> {
        slice.iter().map(|&x| *self * x).collect()
    }

    fn scale_proj_point_slice<C>(&self, slice: &[ProjectivePoint<C>]) -> Vec<ProjectivePoint<C>>
    where
        C: Curve<ScalarField = Self>,
    {
        slice.iter().map(|&p| C::convert(*self) * p).collect()
    }

    fn add_slices(a: &[Self], b: &[Self]) -> Vec<Self> {
        assert_eq!(a.len(), b.len());
        a.iter()
            .zip(b.iter())
            .map(|(&a_i, &b_i)| a_i + b_i)
            .collect()
    }

    fn inner_product(a: &[Self], b: &[Self]) -> Self {
        assert_eq!(a.len(), b.len());
        let mut sum = Self::ZERO;
        for (&a_i, &b_i) in a.iter().zip(b.iter()) {
            sum = sum + a_i * b_i;
        }
        sum
    }

    fn batch_multiplicative_inverse_opt<F: Field>(x: &[F]) -> Vec<Option<F>> {
        let n = x.len();
        let mut x_nonzero = Vec::with_capacity(n);
        let mut index_map = Vec::with_capacity(n);

        for x_i in x {
            if !x_i.is_zero() {
                index_map.push(x_nonzero.len());
                x_nonzero.push(*x_i);
            } else {
                // Push an intentionally out-of-bounds index to make sure it isn't used.
                index_map.push(n);
            }
        }

        let x_inv = F::batch_multiplicative_inverse(&x_nonzero);

        let mut result = Vec::with_capacity(n);
        for i in 0..n {
            if !x[i].is_zero() {
                result.push(Some(x_inv[index_map[i]]));
            } else {
                result.push(None);
            }
        }
        result
    }

    fn batch_multiplicative_inverse<F: Field>(x: &[F]) -> Vec<F> {
        // This is Montgomery's trick. At a high level, we invert the product of the given field
        // elements, then derive the individual inverses from that via multiplication.

        let n = x.len();
        if n == 0 {
            return Vec::new();
        }

        let mut a = Vec::with_capacity(n);
        a.push(x[0]);
        for i in 1..n {
            a.push(a[i - 1] * x[i]);
        }

        let mut a_inv = vec![F::ZERO; n];
        a_inv[n - 1] = a[n - 1].multiplicative_inverse().expect("No inverse");
        for i in (0..n - 1).rev() {
            a_inv[i] = x[i + 1] * a_inv[i + 1];
        }

        let mut x_inv = Vec::with_capacity(n);
        x_inv.push(a_inv[0]);
        for i in 1..n {
            x_inv.push(a[i - 1] * a_inv[i]);
        }
        x_inv
    }

    fn cyclic_subgroup_unknown_order(generator: Self) -> Vec<Self> {
        let mut subgroup_vec = Vec::new();
        let mut subgroup_set = HashSet::new();
        let mut current = Self::ONE;
        loop {
            if !subgroup_set.insert(current) {
                break;
            }
            subgroup_vec.push(current);
            current = current * generator;
        }
        subgroup_vec
    }

    fn cyclic_subgroup_known_order(generator: Self, order: usize) -> Vec<Self> {
        let mut subgroup = Vec::new();
        let mut current = Self::ONE;
        for _i in 0..order {
            subgroup.push(current);
            current = current * generator;
        }
        subgroup
    }

    fn generator_order(generator: Self) -> usize
    where
        Self: Hash,
    {
        Self::cyclic_subgroup_unknown_order(generator).len()
    }

    fn exp(&self, power: Self) -> Self {
        let power_bits = power.num_bits();
        let mut current = *self;
        let mut product = Self::ONE;

        for (i, limb) in power.to_canonical_u64_vec().iter().enumerate() {
            for j in 0..64 {
                // If we've gone through all the 1 bits already, no need to keep squaring.
                let bit_index = i * 64 + j;
                if bit_index == power_bits {
                    return product;
                }

                if (limb >> j & 1) != 0 {
                    product = product * current;
                }
                current = current.square();
            }
        }

        product
    }

    fn exp_u32(&self, power: u32) -> Self {
        self.exp(Self::from_canonical_u32(power))
    }

    fn exp_usize(&self, power: usize) -> Self {
        self.exp(Self::from_canonical_usize(power))
    }

    fn kth_root_u32(&self, k: u32) -> Self {
        self.kth_root(Self::from_canonical_u32(k))
    }

    /// Computes `x^(1/k)`. Assumes that `x^k` is a permutation in this field; undefined behavior
    /// otherwise.
    fn kth_root(&self, k: Self) -> Self {
        // By Fermat's little theorem, x^p = x and x^(p - 1) = 1, so x^(p + n(p - 1)) = x for any n.
        // Our assumption that the k'th root operation is a permutation implies gcd(p - 1, k) = 1,
        // so there exists some n such that p + n(p - 1) is a multiple of k. Once we find such an n,
        // we can rewrite the above as
        //    x^((p + n(p - 1))/k)^k = x,
        // implying that x^((p + n(p - 1))/k) is a k'th root of x.
        let p_minus_1_bu = field_to_biguint(Self::NEG_ONE);
        let p_bu = &p_minus_1_bu + BigUint::one();
        let k_bu = field_to_biguint(k);
        let mut n = Self::ZERO;
        while n < k {
            let numerator_bu = &p_bu + field_to_biguint(n) * &p_minus_1_bu;
            if numerator_bu.is_multiple_of(&k_bu) {
                let power_bu = numerator_bu.div_floor(&k_bu).mod_floor(&p_minus_1_bu);
                return self.exp(biguint_to_field(power_bu));
            }
            n = n + Self::ONE;
        }
        panic!(
            "x^{} and x^(1/{}) are not permutations in this field, or we have a bug!",
            k, k
        );
    }

    fn is_quadratic_residue(&self) -> bool {
        if self.is_zero() {
            return true;
        }
        // This is based on Euler's criterion.
        let power = biguint_to_field(field_to_biguint(Self::NEG_ONE) / 2u8);
        let exp = self.exp(power);
        if exp == Self::ONE {
            return true;
        }
        if exp == Self::NEG_ONE {
            return false;
        }
        panic!("Number theory is a lie!")
    }

    /// The number of bits in the binary encoding of this field element.
    fn num_bits(&self) -> usize {
        let mut n = 0;
        for (i, limb) in self.to_canonical_u64_vec().iter().enumerate() {
            for j in 0..64 {
                if (limb >> j & 1) != 0 {
                    n = i * 64 + j + 1;
                }
            }
        }
        n
    }

    /// Like `Ord::cmp`. We can't implement `Ord` directly due to Rust's trait coherence rules, so
    /// instead we provide this helper which implementations can use to trivially implement `Ord`.
    fn cmp_helper(&self, other: &Self) -> Ordering {
        let self_limbs = self.to_canonical_u64_vec().into_iter();
        let other_limbs = other.to_canonical_u64_vec().into_iter();

        let mut result = Equal;
        for (self_limb, other_limb) in self_limbs.zip(other_limbs) {
            let limb_ordering = self_limb.cmp(&other_limb);
            if limb_ordering != Equal {
                result = limb_ordering;
            }
        }
        result
    }

    fn rand() -> Self;

    fn rand_from_rng<R: Rng>(rng: &mut R) -> Self;

    /// Computes a `2^n_power`th primitive root of unity.
    fn primitive_root_of_unity(n_power: usize) -> Self {
        assert!(n_power <= Self::TWO_ADICITY);
        let base_root = Self::MULTIPLICATIVE_SUBGROUP_GENERATOR.exp(Self::T);
        base_root.exp(Self::from_canonical_u64(
            1u64 << (Self::TWO_ADICITY as u64 - n_power as u64),
        ))
    }

    /// If this is a quadratic residue, return an arbitrary (but deterministic) one of its square
    /// roots, otherwise return `None`.
    /// Inspired by implementation in https://github.com/scipr-lab/zexe/blob/85bae796a411077733ddeefda042d02f4b4772e5/algebra-core/src/fields/arithmetic.rs
    fn square_root(&self) -> Option<Self> {
        if self.is_zero() {
            Some(*self)
        } else if self.is_quadratic_residue() {
            let mut z = Self::MULTIPLICATIVE_SUBGROUP_GENERATOR.exp(Self::T);
            let mut w = self.exp((Self::T - Self::ONE) / Self::TWO);
            let mut x = w * *self;
            let mut b = x * w;

            let mut v = Self::TWO_ADICITY as usize;

            while !b.is_one() {
                let mut k = 0usize;
                let mut b2k = b;
                while !b2k.is_one() {
                    b2k = b2k.square();
                    k += 1;
                }
                let j = v - k - 1;
                w = z;
                for _ in 0..j {
                    w = w.square();
                }

                z = w.square();
                b = b * z;
                x = x * w;
                v = k;
            }
            Some(x)
        } else {
            None
        }
    }

    /// Return this field element re-encoded as an element of `F` if it fits, or `Err` if not.
    fn try_convert<F: Field>(&self) -> Result<F> {
        F::from_canonical_u8_vec(self.to_canonical_u8_vec())
    }

    fn try_convert_all<F: Field>(values: &[Self]) -> Result<Vec<F>> {
        values.iter().map(|f| f.try_convert::<F>()).collect()
    }
}

#[cfg(test)]
pub mod field_tests {
    use std::io::Result;
    use crate::{Field, biguint_to_field, field_to_biguint};
    use crate::util::ceil_div_usize;
    use num::{BigUint, Zero, One};

    /// Generates a series of non-negative integers less than
    /// `modulus` which cover a range of values and which will
    /// generate lots of carries, especially at `word_bits` word
    /// boundaries.
    pub fn test_inputs(modulus: &num::BigUint, word_bits: usize) -> Vec<num::BigUint>
    {
        assert!(word_bits == 32 || word_bits == 64);
        let modwords = ceil_div_usize(modulus.bits(), word_bits);
        // Start with basic set close to zero: 0 .. 10
        const BIGGEST_SMALL: u32 = 10;
        let smalls: Vec<_> = (0..BIGGEST_SMALL).map(|x| BigUint::from(x)).collect();
        // ... and close to MAX: MAX - x
        let word_max = (BigUint::one() << word_bits) - 1u32;
        let bigs = smalls.iter().map(|x| &word_max - x).collect();
        let one_words = [smalls, bigs].concat();
        // For each of the one word inputs above, create a new one at word i.
        // TODO: Create all possible `modwords` combinations of those
        let multiple_words = (1..modwords).flat_map(|i| {
            one_words.iter().map(|x| x << (word_bits * i)).collect::<Vec<BigUint>>()
        }).collect();
        let basic_inputs = [one_words, multiple_words].concat();

        // Biggest value that will fit in `modwords` words
        let maxval = (BigUint::one() << (modwords * word_bits)) - 1u32;
        // Inputs 'difference from' maximum value
        let diff_max = basic_inputs.iter()
            .map(|x| &maxval - x)
            .filter(|x| x < &modulus)
            .collect();
        // Inputs 'difference from' modulus value
        let diff_mod = basic_inputs.iter()
            .filter(|x| *x < &modulus && !x.is_zero())
            .map(|x| modulus - x)
            .collect();
        let basics = basic_inputs.into_iter().filter(|x| x < &modulus).collect::<Vec<BigUint>>();
        [basics, diff_max, diff_mod].concat()

        // // There should be a nicer way to express the code above; something
        // // like this (and removing collect() calls from diff_max and diff_mod):
        // basic_inputs.into_iter()
        //     .chain(diff_max)
        //     .chain(diff_mod)
        //     .filter(|x| x < &modulus)
        //     .collect()
    }


    /// Apply the unary functions `op` and `expected_op`
    /// coordinate-wise to the inputs from `test_inputs(modulus,
    /// word_bits)` and panic if the two resulting vectors differ.
    pub fn run_unaryop_test_cases<F, UnaryOp, ExpectedOp>(
        modulus: &BigUint, word_bits: usize,
        op: UnaryOp, expected_op: ExpectedOp)
        -> Result<()>
    where
        F: Field,
        UnaryOp: Fn(F) -> F,
        ExpectedOp: Fn(BigUint) -> BigUint
    {
        let inputs = test_inputs(modulus, word_bits);
        let expected = inputs.iter().map(|x| expected_op(x.clone()));
        let output = inputs.iter().map(|x| field_to_biguint(op(biguint_to_field(x.clone()))));
        // Compare expected outputs with actual outputs
        assert!(output.zip(expected).all(|(x, y)| x == y),
                "output differs from expected");
        Ok(())
    }


    /// Apply the binary functions `op` and `expected_op` to each pair
    /// in `zip(inputs, rotate_right(inputs, i))` where `inputs` is
    /// `test_inputs(modulus, word_bits)` and `i` ranges from 0 to
    /// `inputs.len()`.  Panic if the two functions ever give
    /// different answers.
    pub fn run_binaryop_test_cases<F, BinaryOp, ExpectedOp>(
        modulus: &BigUint, word_bits: usize,
        op: BinaryOp, expected_op: ExpectedOp)
        -> Result<()>
    where
        F: Field,
        BinaryOp: Fn(F, F) -> F,
        ExpectedOp: Fn(BigUint, BigUint) -> BigUint
    {
        let inputs = test_inputs(modulus, word_bits);

        for i in 0 .. inputs.len() {
            // Iterator over inputs rotated right by i places. Since
            // cycle().skip(i) rotates left by i, we need to rotate by
            // n_input_elts - i.
            let shifted_inputs = inputs.iter().cycle().skip(inputs.len() - i);
            // Calculate pointwise operations
            let expected = inputs.iter().zip(shifted_inputs.clone()).map(
                |(x, y)| expected_op(x.clone(), y.clone()));
            let output = inputs.iter().zip(shifted_inputs).map(
                |(x, y)| field_to_biguint(op(biguint_to_field(x.clone()),
                                             biguint_to_field(y.clone()))));
            // Compare expected outputs with actual outputs
            assert!(output.zip(expected).all(|(x, y)| x == y),
                    "output differs from expected at rotation {}", i);
        }
        Ok(())
    }
}

#[macro_export]
macro_rules! test_arithmetic {
    ($field:ty) => {
        mod arithmetic {
            use crate::{Field, field_to_biguint, biguint_to_field, field_tests};
            use std::io::Result;
            use std::ops::{Add,Sub,Mul,Neg,Div};
            use num::{BigUint, Zero};

            /// Return the modulus of the type `Fld`.
            fn field_modulus<F: Field>() -> BigUint {
                field_to_biguint(F::NEG_ONE) + 1u32
            }

            // Can be 32 or 64; doesn't have to be computer's actual word
            // bits. Choosing 32 gives more tests...
            const WORD_BITS: usize = 32;

            #[test]
            fn arithmetic_addition() -> Result<()> {
                let modulus = field_modulus::<$field>();
                field_tests::run_binaryop_test_cases(
                    &modulus, WORD_BITS,
                    <$field>::add,
                    |x, y| {
                        let z = x + y;
                        if z < modulus { z } else { z - &modulus }
                    })
            }

            #[test]
            fn arithmetic_subtraction() -> Result<()> {
                let modulus = field_modulus::<$field>();
                field_tests::run_binaryop_test_cases(
                    &modulus, WORD_BITS,
                    <$field>::sub,
                    |x, y| if x >= y { x - y } else { &modulus - y + x })
            }

            #[test]
            fn arithmetic_negation() -> Result<()> {
                let modulus = field_modulus::<$field>();
                field_tests::run_unaryop_test_cases(
                    &modulus, WORD_BITS,
                    <$field>::neg,
                    |x| if x.is_zero() { BigUint::zero() } else { &modulus - x })
            }

            #[test]
            fn arithmetic_multiplication() -> Result<()> {
                let modulus = field_modulus::<$field>();
                field_tests::run_binaryop_test_cases(
                    &modulus, WORD_BITS,
                    <$field>::mul,
                    |x, y| x * y % &modulus)
            }

            #[test]
            fn arithmetic_square() -> Result<()> {
                let modulus = field_modulus::<$field>();
                field_tests::run_unaryop_test_cases(
                    &modulus, WORD_BITS,
                    |x| <$field>::mul(x, x),
                    |x| &x * &x % &modulus)
            }

            #[test]
            #[ignore]
            fn arithmetic_division() -> Result<()> {
                // This test takes ages to finish so is #[ignore]d by default.
                // TODO: Re-enable and reimplement when
                // https://github.com/rust-num/num-bigint/issues/60 is finally resolved.
                let modulus = field_modulus::<$field>();
                field_tests::run_binaryop_test_cases(
                    &modulus, WORD_BITS,
                    // Need to help the compiler infer the type of y here
                    |x: $field, y: $field| {
                        // TODO: Work out how to check that div() panics
                        // appropriately when given a zero divisor.
                        if ! y.is_zero() {
                            <$field>::div(x, y)
                        } else {
                            <$field>::ZERO
                        }
                    },
                    |x, y| {
                        // yinv = y^-1 (mod modulus)
                        let exp = &modulus - BigUint::from(2u32);
                        let yinv = y.modpow(&exp, &modulus);
                        // returns 0 if y was 0
                        x * yinv % &modulus
                    })
            }

            #[test]
            fn square_root() -> Result<()> {
                // We don't use run_{unary,binary}op_test_cases here because
                // we're just testing 'internal consistency'.
                // TODO: Test that it fails appropriately for non-quadratic
                // residues.
                // NB: Could calculate modular sqrt with BigUint with
                // x^{(p+1)/2} (mod p) but this will be slow as with modular
                // inverse above.
                let modulus = field_modulus::<$field>();
                const WORD_BITS: usize = 32;
                let inputs = field_tests::test_inputs(&modulus, WORD_BITS).iter()
                    .map(|x| biguint_to_field::<$field>(x.clone()))
                    .collect::<Vec<_>>();
                let squares = inputs.iter()
                    .map(|&x| x.square())
                    .collect::<Vec<_>>();
                let roots = squares.iter()
                    .map(|xx| xx.square_root().unwrap())
                    .collect::<Vec<_>>();
                assert!(roots.iter().zip(inputs).all(|(&x, y)| x == y || x == -y));
                Ok(())
            }
        }
<<<<<<< HEAD
    };
}

#[cfg(test)]
pub mod field_tests {
    use std::io::Result;
    use crate::{Field, biguint_to_field, field_to_biguint};
    use crate::util::ceil_div_usize;
    use num::{BigUint, Zero, One};

    /// Generates a series of non-negative integers less than
    /// `modulus` which cover a range of values and which will
    /// generate lots of carries, especially at `word_bits` word
    /// boundaries.
    fn test_inputs(modulus: &num::BigUint, word_bits: usize) -> Vec<num::BigUint>
    {
        assert!(word_bits == 32 || word_bits == 64);
        let modwords = ceil_div_usize(modulus.bits(), word_bits);
        // Start with basic set close to zero: 0 .. 10
        const BIGGEST_SMALL: u32 = 10;
        let smalls: Vec<_> = (0..BIGGEST_SMALL).map(|x| BigUint::from(x)).collect();
        // ... and close to MAX: MAX - x
        let word_max = (BigUint::one() << word_bits) - 1u32;
        let bigs = smalls.iter().map(|x| &word_max - x).collect();
        let one_words = [smalls, bigs].concat();
        // For each of the one word inputs above, create a new one at word i.
        // TODO: Create all possible `modwords` combinations of those
        let multiple_words = (1..modwords).flat_map(|i| {
            one_words.iter().map(|x| x << (word_bits * i)).collect::<Vec<BigUint>>()
        }).collect();
        let basic_inputs = [one_words, multiple_words].concat();

        // Biggest value that will fit in `modwords` words
        let maxval = (BigUint::one() << (modwords * word_bits)) - 1u32;
        // Inputs 'difference from' maximum value
        let diff_max = basic_inputs.iter()
            .map(|x| &maxval - x)
            .filter(|x| x < &modulus)
            .collect();
        // Inputs 'difference from' modulus value
        let diff_mod = basic_inputs.iter()
            .filter(|x| *x < &modulus && !x.is_zero())
            .map(|x| modulus - x)
            .collect();
        let basics = basic_inputs.into_iter().filter(|x| x < &modulus).collect::<Vec<BigUint>>();
        [basics, diff_max, diff_mod].concat()

        // // There should be a nicer way to express the code above; something
        // // like this (and removing collect() calls from diff_max and diff_mod):
        // basic_inputs.into_iter()
        //     .chain(diff_max)
        //     .chain(diff_mod)
        //     .filter(|x| x < &modulus)
        //     .collect()
    }


    /// Apply the unary functions `op` and `expected_op`
    /// coordinate-wise to the inputs from `test_inputs(modulus,
    /// word_bits)` and panic if the two resulting vectors differ.
    pub fn run_unaryop_test_cases<F, UnaryOp, ExpectedOp>(
        modulus: &BigUint, word_bits: usize,
        op: UnaryOp, expected_op: ExpectedOp)
        -> Result<()>
    where
        F: Field,
        UnaryOp: Fn(F) -> F,
        ExpectedOp: Fn(BigUint) -> BigUint
    {
        let inputs = test_inputs(modulus, word_bits);
        let expected = inputs.iter().map(|x| expected_op(x.clone()));
        let output = inputs.iter().map(|x| field_to_biguint(op(biguint_to_field(x.clone()))));
        // Compare expected outputs with actual outputs
        assert!(output.zip(expected).all(|(x, y)| x == y),
                "output differs from expected");
        Ok(())
    }


    /// Apply the binary functions `op` and `expected_op` to each pair
    /// in `zip(inputs, rotate_right(inputs, i))` where `inputs` is
    /// `test_inputs(modulus, word_bits)` and `i` ranges from 0 to
    /// `inputs.len()`.  Panic if the two functions ever give
    /// different answers.
    pub fn run_binaryop_test_cases<F, BinaryOp, ExpectedOp>(
        modulus: &BigUint, word_bits: usize,
        op: BinaryOp, expected_op: ExpectedOp)
        -> Result<()>
    where
        F: Field,
        BinaryOp: Fn(F, F) -> F,
        ExpectedOp: Fn(BigUint, BigUint) -> BigUint
    {
        let inputs = test_inputs(modulus, word_bits);

        for i in 0 .. inputs.len() {
            // Iterator over inputs rotated right by i places. Since
            // cycle().skip(i) rotates left by i, we need to rotate by
            // n_input_elts - i.
            let shifted_inputs = inputs.iter().cycle().skip(inputs.len() - i);
            // Calculate pointwise operations
            let expected = inputs.iter().zip(shifted_inputs.clone()).map(
                |(x, y)| expected_op(x.clone(), y.clone()));
            let output = inputs.iter().zip(shifted_inputs).map(
                |(x, y)| field_to_biguint(op(biguint_to_field(x.clone()),
                                             biguint_to_field(y.clone()))));
            // Compare expected outputs with actual outputs
            assert!(output.zip(expected).all(|(x, y)| x == y),
                    "output differs from expected at rotation {}", i);
        }
        Ok(())
    }
}

#[macro_export]
macro_rules! test_arithmetic {
    ($field:ty) => {
        use crate::{Field, field_to_biguint, field_tests};
        use std::io::Result;
        use std::ops::{Add,Sub,Mul,Neg,Div};
        use num::{BigUint, Zero};

        /// Return the modulus of the type `Fld`.
        fn field_modulus<F: Field>() -> BigUint {
            field_to_biguint(F::NEG_ONE) + 1u32
        }

        // Can be 32 or 64; doesn't have to be computer's actual word
        // bits. Choosing 32 gives more tests...
        const WORD_BITS: usize = 32;

        #[test]
        fn arithmetic_addition() -> Result<()> {
            let modulus = field_modulus::<$field>();
            field_tests::run_binaryop_test_cases(
                &modulus, WORD_BITS,
                <$field>::add,
                |x, y| {
                    let z = x + y;
                    if z < modulus { z } else { z - &modulus }
                })
        }

        #[test]
        fn arithmetic_subtraction() -> Result<()> {
            let modulus = field_modulus::<$field>();
            field_tests::run_binaryop_test_cases(
                &modulus, WORD_BITS,
                <$field>::sub,
                |x, y| if x >= y { x - y } else { &modulus - y + x })
        }

        #[test]
        fn arithmetic_negation() -> Result<()> {
            let modulus = field_modulus::<$field>();
            field_tests::run_unaryop_test_cases(
                &modulus, WORD_BITS,
                <$field>::neg,
                |x| if x.is_zero() { BigUint::zero() } else { &modulus - x })
        }

        #[test]
        fn arithmetic_multiplication() -> Result<()> {
            let modulus = field_modulus::<$field>();
            field_tests::run_binaryop_test_cases(
                &modulus, WORD_BITS,
                <$field>::mul,
                |x, y| x * y % &modulus)
        }

        #[test]
        fn arithmetic_square() -> Result<()> {
            let modulus = field_modulus::<$field>();
            field_tests::run_unaryop_test_cases(
                &modulus, WORD_BITS,
                |x| <$field>::mul(x, x),
                |x| &x * &x % &modulus)
        }

        #[test]
        #[ignore]
        fn arithmetic_division() -> Result<()> {
            // This test takes ages to finish so is #[ignore]d by default.
            // TODO: Re-enable and reimplement when
            // https://github.com/rust-num/num-bigint/issues/60 is finally resolved.
            let modulus = field_modulus::<$field>();
            field_tests::run_binaryop_test_cases(
                &modulus, WORD_BITS,
                // Need to help the compiler infer the type of y here
                |x: $field, y: $field| {
                    // TODO: Work out how to check that div() panics
                    // appropriately when given a zero divisor.
                    if ! y.is_zero() {
                        <$field>::div(x, y)
                    } else {
                        <$field>::ZERO
                    }
                },
                |x, y| {
                    // yinv = y^-1 (mod modulus)
                    let exp = &modulus - BigUint::from(2u32);
                    let yinv = y.modpow(&exp, &modulus);
                    // returns 0 if y was 0
                    x * yinv % &modulus
                })
        }
=======
>>>>>>> 2e18d9e8
    }
}<|MERGE_RESOLUTION|>--- conflicted
+++ resolved
@@ -703,8 +703,7 @@
                 Ok(())
             }
         }
-<<<<<<< HEAD
-    };
+    }
 }
 
 #[cfg(test)]
@@ -910,7 +909,5 @@
                     x * yinv % &modulus
                 })
         }
-=======
->>>>>>> 2e18d9e8
     }
 }