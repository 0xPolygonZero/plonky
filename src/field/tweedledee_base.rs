--- conflicted
+++ resolved
@@ -301,14 +301,9 @@
 
 #[cfg(test)]
 mod tests {
-<<<<<<< HEAD
-    use crate::{test_square_root, test_arithmetic};
-    use crate::TweedledeeBase;
-=======
     use crate::test_arithmetic;
     use crate::TweedledeeBase;
     use crate::Field;
->>>>>>> 2e18d9e8
 
     #[test]
     fn primitive_root_order() {
@@ -331,10 +326,5 @@
         assert_eq!(TweedledeeBase::is_valid_canonical_u64(&limbs), false);
     }
 
-<<<<<<< HEAD
-    test_square_root!(TweedledeeBase);
-    test_arithmetic!(TweedledeeBase);
-=======
     test_arithmetic!(crate::TweedledeeBase);
->>>>>>> 2e18d9e8
 }