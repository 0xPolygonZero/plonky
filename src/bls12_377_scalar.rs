//! This module implements field arithmetic for BLS12-377's scalar field.

use std::cmp::Ordering::Less;
use std::convert::TryInto;
use std::ops::{Add, Div, Mul, Neg, Sub};

use rand::RngCore;
use rand::rngs::OsRng;
use unroll::unroll_for_loops;

<<<<<<< HEAD
use crate::{add_4_4_no_overflow, cmp_4_4, Field, sub_4_4, field_to_biguint};
=======
use crate::{add_4_4_no_overflow, cmp_4_4, Field, sub_4_4, TwoAdicField, field_to_biguint};
>>>>>>> 7f9b3e61
use crate::bigint_inverse::nonzero_multiplicative_inverse_4;
use std::cmp::Ordering;
use std::fmt;
use std::fmt::{Display, Formatter};

/// An element of the BLS12 group's scalar field.
#[derive(Copy, Clone, Eq, PartialEq, Hash, Debug)]
pub struct Bls12377Scalar {
    /// Montgomery representation, encoded with little-endian u64 limbs.
    pub limbs: [u64; 4],
}

impl Bls12377Scalar {
    /// The order of the field:
    /// 8444461749428370424248824938781546531375899335154063827935233455917409239041
    pub const ORDER: [u64; 4] = [725501752471715841, 6461107452199829505, 6968279316240510977, 1345280370688173398];

    /// R in the context of the Montgomery reduction, i.e. 2^256 % |F|.
    pub(crate) const R: [u64; 4] =
        [9015221291577245683, 8239323489949974514, 1646089257421115374, 958099254763297437];

    /// R^2 in the context of the Montgomery reduction, i.e. 2^256^2 % |F|.
    pub(crate) const R2: [u64; 4] =
        [2726216793283724667, 14712177743343147295, 12091039717619697043, 81024008013859129];

    /// R^3 in the context of the Montgomery reduction, i.e. 2^256^3 % |F|.
    pub(crate) const R3: [u64; 4] =
        [7656847007262524748, 7083357369969088153, 12818756329091487507, 432872940405820890];

    /// In the context of Montgomery multiplication, µ = -|F|^-1 mod 2^64.
    const MU: u64 = 725501752471715839;

    pub fn from_canonical(c: [u64; 4]) -> Self {
        // We compute M(c, R^2) = c * R^2 * R^-1 = c * R.
        Self { limbs: Self::montgomery_multiply(c, Self::R2) }
    }

    pub fn to_canonical(&self) -> [u64; 4] {
        // Let x * R = self. We compute M(x * R, 1) = x * R * R^-1 = x.
        Self::montgomery_multiply(self.limbs, [1, 0, 0, 0])
    }

    #[unroll_for_loops]
    fn montgomery_multiply(a: [u64; 4], b: [u64; 4]) -> [u64; 4] {
        // Interleaved Montgomery multiplication, as described in Algorithm 2 of
        // https://eprint.iacr.org/2017/1057.pdf

        // Note that in the loop below, to avoid explicitly shifting c, we will treat i as the least
        // significant digit and wrap around.
        let mut c = [0u64; 5];

        for i in 0..4 {
            // Add a[i] b to c.
            let mut carry = 0;
            for j in 0..4 {
                let result = c[(i + j) % 5] as u128 + a[i] as u128 * b[j] as u128 + carry as u128;
                c[(i + j) % 5] = result as u64;
                carry = (result >> 64) as u64;
            }
            c[(i + 4) % 5] += carry;

            // q = u c mod r = u c[0] mod r.
            let q = Self::MU.wrapping_mul(c[i]);

            // C += N q
            carry = 0;
            for j in 0..4 {
                let result = c[(i + j) % 5] as u128 + q as u128 * Self::ORDER[j] as u128 + carry as u128;
                c[(i + j) % 5] = result as u64;
                carry = (result >> 64) as u64;
            }
            c[(i + 4) % 5] += carry;

            debug_assert_eq!(c[i], 0);
        }

        let mut result = [c[4], c[0], c[1], c[2]];
        // Final conditional subtraction.
        if cmp_4_4(result, Self::ORDER) != Less {
            result = sub_4_4(result, Self::ORDER);
        }
        result
    }
}

impl Add<Bls12377Scalar> for Bls12377Scalar {
    type Output = Self;

    fn add(self, rhs: Self) -> Self {
        // First we do a widening addition, then we reduce if necessary.
        let sum = add_4_4_no_overflow(self.limbs, rhs.limbs);
        let limbs = if cmp_4_4(sum, Self::ORDER) == Less {
            sum
        } else {
            sub_4_4(sum, Self::ORDER)
        };
        Self { limbs }
    }
}

impl Sub<Bls12377Scalar> for Bls12377Scalar {
    type Output = Self;

    fn sub(self, rhs: Self) -> Self {
        let limbs = if cmp_4_4(self.limbs, rhs.limbs) == Less {
            // Underflow occurs, so we compute the difference as `self + (-rhs)`.
            add_4_4_no_overflow(self.limbs, (-rhs).limbs)
        } else {
            // No underflow, so it's faster to subtract directly.
            sub_4_4(self.limbs, rhs.limbs)
        };
        Self { limbs }
    }
}

impl Mul<Self> for Bls12377Scalar {
    type Output = Self;

    fn mul(self, rhs: Self) -> Self {
        Self { limbs: Self::montgomery_multiply(self.limbs, rhs.limbs) }
    }
}

impl Div<Bls12377Scalar> for Bls12377Scalar {
    type Output = Self;

    fn div(self, rhs: Self) -> Self {
        self * rhs.multiplicative_inverse().expect("No inverse")
    }
}

impl Neg for Bls12377Scalar {
    type Output = Self;

    fn neg(self) -> Self {
        if self == Self::ZERO {
            Self::ZERO
        } else {
            Self { limbs: sub_4_4(Self::ORDER, self.limbs) }
        }
    }
}

impl Field for Bls12377Scalar {
    const BITS: usize = 253;

    const ZERO: Self = Self { limbs: [0; 4] };
    const ONE: Self = Self { limbs: [9015221291577245683, 8239323489949974514, 1646089257421115374, 958099254763297437] };
    const TWO: Self = Self { limbs: [17304940830682775525, 10017539527700119523, 14770643272311271387, 570918138838421475] };
    const THREE: Self = Self { limbs: [7147916296078753751, 11795755565450264533, 9448453213491875784, 183737022913545514] };
    const FOUR: Self = Self { limbs: [16163137587655999434, 1588334981690687431, 11094542470912991159, 1141836277676842951] };
    const FIVE: Self = Self { limbs: [6006113053051977660, 3366551019440832441, 5772352412093595556, 754655161751966990] };
    const NEG_ONE: Self = Self { limbs: [10157024534604021774, 16668528035959406606, 5322190058819395602, 387181115924875961] };

    const MULTIPLICATIVE_SUBGROUP_GENERATOR: Self = Self { limbs: [1855201571499933546, 8511318076631809892, 6222514765367795509, 1122129207579058019] };

    /// x^11 is a permutation in this field.
    const ALPHA: Self = Self { limbs: [1855201571499933546, 8511318076631809892, 6222514765367795509, 1122129207579058019] };

<<<<<<< HEAD
    const TWO_ADICITY: usize = 47;

    /// 60001509534603559531609739528203892656505753216962260608619555
    const T: Self = Self { limbs: [725501752471715841, 6461107452199829505, 6968279316240510977, 1345280370688042326] };

=======
>>>>>>> 7f9b3e61
    fn to_canonical_u64_vec(&self) -> Vec<u64> {
        self.to_canonical().to_vec()
    }

    fn from_canonical_u64_vec(v: Vec<u64>) -> Self {
        Self::from_canonical(v[..].try_into().unwrap())
    }

    fn from_canonical_u64(n: u64) -> Self {
        Self::from_canonical([n, 0, 0, 0])
    }

    fn multiplicative_inverse_assuming_nonzero(&self) -> Self {
        // Let x R = self. We compute M((x R)^-1, R^3) = x^-1 R^-1 R^3 R^-1 = x^-1 R.
        let self_r_inv = nonzero_multiplicative_inverse_4(self.limbs, Self::ORDER);
        Self { limbs: Self::montgomery_multiply(self_r_inv, Self::R3) }
    }

    fn rand() -> Self {
        let mut limbs = [0; 4];

        for limb_i in &mut limbs {
            *limb_i = OsRng.next_u64();
        }

        // Remove a few of the most significant bits to ensure we're in range.
        limbs[3] >>= 4;

        Self { limbs }
    }
}

impl Ord for Bls12377Scalar {
    fn cmp(&self, other: &Self) -> Ordering {
        self.cmp_helper(other)
    }
}

impl PartialOrd for Bls12377Scalar {
    fn partial_cmp(&self, other: &Self) -> Option<Ordering> {
        Some(self.cmp(other))
    }
}

impl Display for Bls12377Scalar {
    fn fmt(&self, f: &mut Formatter<'_>) -> fmt::Result {
        field_to_biguint(*self).fmt(f)
    }
}

impl Ord for Bls12377Scalar {
    fn cmp(&self, other: &Self) -> Ordering {
        self.cmp_helper(other)
    }
}

impl PartialOrd for Bls12377Scalar {
    fn partial_cmp(&self, other: &Self) -> Option<Ordering> {
        Some(self.cmp(other))
    }
}

impl Display for Bls12377Scalar {
    fn fmt(&self, f: &mut Formatter<'_>) -> fmt::Result {
        field_to_biguint(*self).fmt(f)
    }
}

#[cfg(test)]
mod tests {
    use crate::{Bls12377Scalar, Field};
    use crate::conversions::u64_slice_to_biguint;

    #[test]
    fn bls12scalar_to_and_from_canonical() {
        let a = [1, 2, 3, 4];
        let a_biguint = u64_slice_to_biguint(&a);
        let order_biguint = u64_slice_to_biguint(&Bls12377Scalar::ORDER);
        let r_biguint = u64_slice_to_biguint(&Bls12377Scalar::R);

        let a_bls12scalar = Bls12377Scalar::from_canonical(a);
        assert_eq!(u64_slice_to_biguint(&a_bls12scalar.limbs),
                   &a_biguint * &r_biguint % &order_biguint);
        assert_eq!(u64_slice_to_biguint(&a_bls12scalar.to_canonical()), a_biguint);
    }

    #[test]
    fn mul_bls12_scalar() {
        let a = [1, 2, 3, 4];
        let b = [3, 4, 5, 6];

        let a_biguint = u64_slice_to_biguint(&a);
        let b_biguint = u64_slice_to_biguint(&b);
        let order_biguint = u64_slice_to_biguint(&Bls12377Scalar::ORDER);

        let a_blsbase = Bls12377Scalar::from_canonical(a);
        let b_blsbase = Bls12377Scalar::from_canonical(b);

        assert_eq!(
            u64_slice_to_biguint(&(a_blsbase * b_blsbase).to_canonical()),
            a_biguint * b_biguint % order_biguint);
    }

    #[test]
    fn test_bls12_rand() {
        let random_element = Bls12377Scalar::rand();

        for i in 0..4 {
            assert_ne!(random_element.limbs[i], 0x0);
        }
    }

    #[test]
    fn exp() {
        assert_eq!(Bls12377Scalar::THREE.exp(Bls12377Scalar::ZERO), Bls12377Scalar::ONE);
        assert_eq!(Bls12377Scalar::THREE.exp(Bls12377Scalar::ONE), Bls12377Scalar::THREE);
        assert_eq!(Bls12377Scalar::THREE.exp(Bls12377Scalar::from_canonical_u64(2)), Bls12377Scalar::from_canonical_u64(9));
        assert_eq!(Bls12377Scalar::THREE.exp(Bls12377Scalar::from_canonical_u64(3)), Bls12377Scalar::from_canonical_u64(27));
    }

    #[test]
    fn negation() {
        for i in 0..25 {
            let i_blsscalar = Bls12377Scalar::from_canonical_u64(i);
            assert_eq!(i_blsscalar + -i_blsscalar, Bls12377Scalar::ZERO);
        }
    }

    #[test]
    fn multiplicative_inverse() {
        for i in 0..25 {
            let i_blsscalar = Bls12377Scalar::from_canonical_u64(i);
            let i_inv_blsscalar = i_blsscalar.multiplicative_inverse();
            if i == 0 {
                assert!(i_inv_blsscalar.is_none());
            } else {
                assert_eq!(i_blsscalar * i_inv_blsscalar.unwrap(), Bls12377Scalar::ONE);
            }
        }
    }

    #[test]
    fn batch_multiplicative_inverse() {
        let mut x = Vec::new();
        for i in 1..25 {
            x.push(Bls12377Scalar::from_canonical_u64(i));
        }

        let x_inv = Bls12377Scalar::batch_multiplicative_inverse(&x);
        assert_eq!(x.len(), x_inv.len());

        for (x_i, x_i_inv) in x.into_iter().zip(x_inv) {
            assert_eq!(x_i * x_i_inv, Bls12377Scalar::ONE);
        }
    }

    #[test]
    fn num_bits() {
        assert_eq!(Bls12377Scalar::from_canonical_u64(0b10101).num_bits(), 5);
        assert_eq!(Bls12377Scalar::from_canonical_u64(u64::max_value()).num_bits(), 64);
        assert_eq!(Bls12377Scalar::from_canonical([0, 1, 0, 0]).num_bits(), 64 + 1);
        assert_eq!(Bls12377Scalar::from_canonical([0, 0, 0, 1]).num_bits(), 64 * 3 + 1);
        assert_eq!(Bls12377Scalar::from_canonical([0, 0, 0, 0b10101]).num_bits(), 64 * 3 + 5)
    }

    #[test]
    fn roots_of_unity() {
        for n_power in 0..10 {
            let n = 1 << n_power as u64;
            let root = Bls12377Scalar::primitive_root_of_unity(n_power);

            assert_eq!(root.exp(Bls12377Scalar::from_canonical_u64(n)), Bls12377Scalar::ONE);

            if n > 1 {
                assert_ne!(root.exp(Bls12377Scalar::from_canonical_u64(n - 1)), Bls12377Scalar::ONE)
            }
        }
    }

    #[test]
    fn primitive_root_order() {
        for n_power in 0..10 {
            let root = Bls12377Scalar::primitive_root_of_unity(n_power);
            let order = Bls12377Scalar::generator_order(root);
            assert_eq!(order, 1 << n_power, "2^{}'th primitive root", n_power);
        }
    }

    #[test]
    fn test_bls12scalar_square_root() {
        let x = Bls12377Scalar::rand();
        let y = x.square();
        let y_sq = y.square_root().unwrap();
        assert!((x == y_sq) || (x==-y_sq));
    }
}<|MERGE_RESOLUTION|>--- conflicted
+++ resolved
@@ -8,11 +8,7 @@
 use rand::rngs::OsRng;
 use unroll::unroll_for_loops;
 
-<<<<<<< HEAD
 use crate::{add_4_4_no_overflow, cmp_4_4, Field, sub_4_4, field_to_biguint};
-=======
-use crate::{add_4_4_no_overflow, cmp_4_4, Field, sub_4_4, TwoAdicField, field_to_biguint};
->>>>>>> 7f9b3e61
 use crate::bigint_inverse::nonzero_multiplicative_inverse_4;
 use std::cmp::Ordering;
 use std::fmt;
@@ -172,14 +168,11 @@
     /// x^11 is a permutation in this field.
     const ALPHA: Self = Self { limbs: [1855201571499933546, 8511318076631809892, 6222514765367795509, 1122129207579058019] };
 
-<<<<<<< HEAD
     const TWO_ADICITY: usize = 47;
 
     /// 60001509534603559531609739528203892656505753216962260608619555
     const T: Self = Self { limbs: [725501752471715841, 6461107452199829505, 6968279316240510977, 1345280370688042326] };
 
-=======
->>>>>>> 7f9b3e61
     fn to_canonical_u64_vec(&self) -> Vec<u64> {
         self.to_canonical().to_vec()
     }
@@ -230,23 +223,6 @@
     }
 }
 
-impl Ord for Bls12377Scalar {
-    fn cmp(&self, other: &Self) -> Ordering {
-        self.cmp_helper(other)
-    }
-}
-
-impl PartialOrd for Bls12377Scalar {
-    fn partial_cmp(&self, other: &Self) -> Option<Ordering> {
-        Some(self.cmp(other))
-    }
-}
-
-impl Display for Bls12377Scalar {
-    fn fmt(&self, f: &mut Formatter<'_>) -> fmt::Result {
-        field_to_biguint(*self).fmt(f)
-    }
-}
 
 #[cfg(test)]
 mod tests {
