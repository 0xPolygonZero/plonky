use std::borrow::Borrow;
use std::collections::{HashMap, HashSet};
use std::time::Instant;

use anyhow::Result;
use rayon::prelude::*;

use crate::partition::{get_subgroup_shift, TargetPartitions};
use crate::plonk_challenger::Challenger;
use crate::plonk_util::{coeffs_to_values_padded, eval_coeffs, eval_l_1, eval_poly, eval_zero_poly, halo_n, pad_to_8n, permutation_polynomial, powers, reduce_with_powers, values_to_coeffs};
use crate::poly_commit::PolynomialCommitment;
use crate::target::Target;
use crate::util::{ceil_div_usize, log2_strict};
use crate::witness::{PartialWitness, Witness, WitnessGenerator};
use crate::{divide_by_z_h, evaluate_all_constraints, fft_with_precomputation_power_of_2, ifft_with_precomputation_power_of_2, msm_parallel, AffinePoint, FftPrecomputation, Field, HaloCurve, MsmPrecomputation, OpeningSet, ProjectivePoint, Proof, SchnorrProof, VerificationKey};
use std::ops::Deref;

pub(crate) const NUM_WIRES: usize = 9;
pub(crate) const NUM_ROUTED_WIRES: usize = 6;
pub(crate) const NUM_ADVICE_WIRES: usize = NUM_WIRES - NUM_ROUTED_WIRES;
pub(crate) const NUM_CONSTANTS: usize = 6;
pub(crate) const GRID_WIDTH: usize = 65;
// This is currently dominated by Base4SumGate. It has degree-4n constraints, and its prefix is 4
// bits long, so its filtered constraints are degree-8n. Dividing by Z_H makes t degree-7n.
pub(crate) const QUOTIENT_POLYNOMIAL_DEGREE_MULTIPLIER: usize = 7;

/// Contains all data needed to generate and/or verify proofs.
pub struct Circuit<C: HaloCurve> {
    pub security_bits: usize,
    pub num_public_inputs: usize,
    pub gate_constants: Vec<Vec<C::ScalarField>>,
    pub routing_target_partitions: TargetPartitions,
    pub generators: Vec<Box<dyn WitnessGenerator<C::ScalarField>>>,
    /// A generator of `subgroup_n`.
    pub subgroup_generator_n: C::ScalarField,
    /// A generator of `subgroup_8n`.
    pub subgroup_generator_8n: C::ScalarField,
    /// A multiplicative subgroup of order n, where n is our number of gates.
    pub subgroup_n: Vec<C::ScalarField>,
    /// A multiplicative subgroup of order 8n, where n is our number of gates.
    pub subgroup_8n: Vec<C::ScalarField>,
    /// The generators used for binding elements in a Pedersen commitment.
    pub pedersen_g: Vec<AffinePoint<C>>,
    /// The generator used for blinding Pedersen commitments.
    pub pedersen_h: AffinePoint<C>,
    /// The generator U used in Halo.
    pub u: AffinePoint<C>,
    /// Each constant polynomial, in coefficient form.
    pub constants_coeffs: Vec<Vec<C::ScalarField>>,
    /// Each constant polynomial, in point-value form, low-degree extended to be degree 8n.
    pub constants_8n: Vec<Vec<C::ScalarField>>,
    /// A commitment to each constant polynomial.
    pub c_constants: Vec<PolynomialCommitment<C>>,
    /// Each permutation polynomial, in coefficient form.
    pub s_sigma_coeffs: Vec<Vec<C::ScalarField>>,
    /// Each permutation polynomial, low-degree extended to be degree 8n.
    pub s_sigma_values_8n: Vec<Vec<C::ScalarField>>,
    /// A commitment to each permutation polynomial.
    pub c_s_sigmas: Vec<PolynomialCommitment<C>>,
    /// A precomputation used for MSMs involving `generators`.
    pub pedersen_g_msm_precomputation: MsmPrecomputation<C>,
    /// A precomputation used for FFTs of degree n, where n is the number of gates.
    pub fft_precomputation_n: FftPrecomputation<C::ScalarField>,
    /// A precomputation used for FFTs of degree 8n, where n is the number of gates.
    pub fft_precomputation_8n: FftPrecomputation<C::ScalarField>,
}

impl<C: HaloCurve> Circuit<C> {
    pub fn degree(&self) -> usize {
        self.gate_constants.len()
    }

    pub fn degree_pow(&self) -> usize {
        log2_strict(self.degree())
    }

    // TODO: For now we assume that there's exactly one embedded curve, InnerC.
    // Ideally it should be possible to use any number of embedded curves (including zero),
    // and we should add a set of curve gates for each embedded curve.
    pub fn generate_proof<InnerC: HaloCurve<BaseField = C::ScalarField>>(
        &self,
        witness: Witness<C::ScalarField>,
        blinding_commitments: bool,
    ) -> Result<Proof<C>> {
        let mut challenger = Challenger::new(self.security_bits);

        // Convert the witness both to coefficient form and a degree-8n LDE.
        let wire_values_by_wire_index = &witness.transpose();
        let wires_coeffs = values_to_coeffs(&wire_values_by_wire_index, &self.fft_precomputation_n);
        let wire_values_8n = coeffs_to_values_padded(&wires_coeffs, &self.fft_precomputation_8n);

        // Commit to the wire polynomials.
        let c_wires = PolynomialCommitment::coeffs_vec_to_commitments(
            &wires_coeffs,
            &self.pedersen_g_msm_precomputation,
            self.pedersen_h,
            true,
        );

        // Generate a random beta and gamma from the transcript.
        challenger
            .observe_affine_points(&c_wires.iter().map(|c| c.to_affine()).collect::<Vec<_>>());
        let (beta_bf, gamma_bf) = challenger.get_2_challenges();
        let beta_sf = beta_bf.try_convert::<C::ScalarField>()?;
        let gamma_sf = gamma_bf.try_convert::<C::ScalarField>()?;

        let plonk_z_points_n = permutation_polynomial(
            self.degree(),
            &self.subgroup_n,
            &witness,
            &self.s_sigma_values_8n,
            beta_sf,
            gamma_sf,
        );
        // Commit to Z.
        let plonk_z_coeffs =
            ifft_with_precomputation_power_of_2(&plonk_z_points_n, &self.fft_precomputation_n);
        let c_plonk_z = PolynomialCommitment::coeffs_to_commitment(
            &plonk_z_coeffs,
            &self.pedersen_g_msm_precomputation,
            self.pedersen_h,
            blinding_commitments,
        );

        // Generate a random alpha from the transcript.
        challenger.observe_affine_point(c_plonk_z.to_affine());
        let alpha_bf = challenger.get_challenge();
        let alpha_sf = alpha_bf.try_convert::<C::ScalarField>()?;

        // Generate the vanishing polynomial.
        let vanishing_coeffs = self.vanishing_poly_coeffs::<InnerC>(
            &wire_values_8n,
            alpha_sf,
            beta_sf,
            gamma_sf,
            &plonk_z_coeffs,
        );

        if cfg!(debug_assertions) {
            // Check that the vanishing polynomial indeed vanishes.
            self.subgroup_n.iter().for_each(|&x| {
                assert!(eval_poly(&vanishing_coeffs, x).is_zero());
            });
        }

        // Compute the quotient polynomial, t(x) = vanishing(x) / Z_H(x).
        let mut plonk_t_coeffs: Vec<C::ScalarField> =
            divide_by_z_h(&vanishing_coeffs, self.degree());

        if cfg!(debug_assertions) {
            // Check that division was performed correctly by evaluating at a random point.
            let xxx = C::ScalarField::rand();
            assert_eq!(
                eval_poly(&plonk_t_coeffs, xxx),
                eval_poly(&vanishing_coeffs, xxx) / eval_zero_poly(self.degree(), xxx)
            );
        }

        // Pad the coefficients to 7n.
        if plonk_t_coeffs.len() != QUOTIENT_POLYNOMIAL_DEGREE_MULTIPLIER * self.degree() {
            plonk_t_coeffs.extend(
                (plonk_t_coeffs.len()..QUOTIENT_POLYNOMIAL_DEGREE_MULTIPLIER * self.degree())
                    .map(|_| C::ScalarField::ZERO),
            );
        }

        // Split t into degree-n chunks.
        let plonk_t_coeff_chunks: Vec<Vec<C::ScalarField>> = plonk_t_coeffs
            .chunks(self.degree())
            .map(|chunk| chunk.to_vec())
            .collect();

        // Commit to the quotient polynomial.
        let c_plonk_t = PolynomialCommitment::coeffs_vec_to_commitments(
            &plonk_t_coeff_chunks,
            &self.pedersen_g_msm_precomputation,
            self.pedersen_h,
            blinding_commitments,
        );

        // Generate a random zeta from the transcript.
        challenger
            .observe_affine_points(&c_plonk_t.iter().map(|c| c.to_affine()).collect::<Vec<_>>());
        let zeta_bf = challenger.get_challenge();
        let zeta_sf =
            C::try_convert_b2s(zeta_bf).expect("should fit in both fields with high probability");

        // Open all polynomials at each PublicInputGate index.
        let num_public_input_gates = ceil_div_usize(self.num_public_inputs, NUM_WIRES);
        let o_public_inputs: Vec<OpeningSet<C::ScalarField>> = (0..num_public_input_gates)
            // We place PublicInputGates at indices 0, 2, 4, ...
            .map(|i| i * 2)
            .map(|i| {
                self.open_all_polynomials(
                    &wires_coeffs,
                    &plonk_z_coeffs,
                    &plonk_t_coeff_chunks,
                    self.subgroup_generator_n.exp_usize(i),
                )
            })
            .collect();

        // Open all polynomials at zeta, zeta * g, and zeta * g^65.
        let o_local = self.open_all_polynomials(
            &wires_coeffs,
            &plonk_z_coeffs,
            &plonk_t_coeff_chunks,
            zeta_sf,
        );
        let o_right = self.open_all_polynomials(
            &wires_coeffs,
            &plonk_z_coeffs,
            &plonk_t_coeff_chunks,
            zeta_sf * self.subgroup_generator_n,
        );
        let o_below = self.open_all_polynomials(
            &wires_coeffs,
            &plonk_z_coeffs,
            &plonk_t_coeff_chunks,
            zeta_sf * self.subgroup_generator_n.exp_usize(GRID_WIDTH),
        );

        // Get a list of all opened values, to append to the transcript.
        let all_opening_sets: Vec<OpeningSet<C::ScalarField>> = [
            o_public_inputs.clone(),
            vec![o_local.clone(), o_right.clone(), o_below.clone()],
        ]
        .concat();
        let all_opened_values_sf: Vec<C::ScalarField> = all_opening_sets
            .iter()
            .map(|os| os.to_vec())
            .collect::<Vec<_>>()
            .concat();
        let all_opened_values_bf: Vec<_> = all_opened_values_sf
            .into_iter()
            .map(|f| {
                // TODO: Fix this, this can regularly fail if a public input is not in range for example.
                C::try_convert_s2b(f)
                    .expect("For now, we assume that all opened values fit in both fields")
            })
            .collect();

        // Generate random v, u, and x from the transcript.
        challenger.observe_elements(&all_opened_values_bf);
        let (v_bf, u_bf) = challenger.get_2_challenges();
        let v_sf = v_bf.try_convert::<C::ScalarField>()?;
        let u_sf = u_bf.try_convert::<C::ScalarField>()?;

        // Make a list of all polynomials' commitment randomness and coefficients, to be reduced later.
        // This must match the order of OpeningSet::to_vec.
        let all_randomness = [
            self.c_constants
                .iter()
                .map(|c| c.randomness)
                .collect::<Vec<_>>(),
            self.c_s_sigmas
                .iter()
                .map(|c| c.randomness)
                .collect::<Vec<_>>(),
            c_wires.iter().map(|c| c.randomness).collect::<Vec<_>>(),
            vec![c_plonk_z.randomness],
            c_plonk_t.iter().map(|c| c.randomness).collect::<Vec<_>>(),
        ]
        .concat();
        let all_coeffs = [
            self.constants_coeffs.clone(),
            self.s_sigma_coeffs.clone(),
            wires_coeffs,
            vec![plonk_z_coeffs],
            plonk_t_coeff_chunks,
        ]
        .concat();

        // Normally we would reduce these lists using powers of u, but for the sake of efficiency
        // (particularly in the recursive verifier) we instead use n(u^i) for each u^i, where n is
        // the injective function related to the Halo endomorphism. Here we compute n(u^i).
        let actual_scalars: Vec<C::ScalarField> = powers(u_sf, all_coeffs.len())
            .iter()
            .map(|u_power| halo_n::<C>(&u_power.to_canonical_bool_vec()[..self.security_bits]))
            .collect();

        // Reduce the coefficient list to a single set of polynomial coefficients.
        let mut reduced_coeffs = vec![C::ScalarField::ZERO; self.degree()];
        for (i, coeffs) in all_coeffs.iter().enumerate() {
            for (j, &c) in coeffs.iter().enumerate() {
                reduced_coeffs[j] = reduced_coeffs[j] + actual_scalars[i] * c;
            }
        }

        let u_scaling_bf = challenger.get_challenge();
        let u_scaling_sf = u_scaling_bf.try_convert::<C::ScalarField>()?;
        let u_curve = C::convert(u_scaling_sf) * self.u.to_projective();
        // Final IPA proof.
        let mut halo_a = reduced_coeffs;
        // The Halo b vector is a random combination of the powers of all opening points.
        let mut halo_b = self.build_halo_b(
            &[
                (0..2 * num_public_input_gates)
                    .step_by(2)
                    .map(|i| self.subgroup_generator_n.exp_usize(i))
                    .collect::<Vec<_>>(),
                vec![
                    zeta_sf,
                    zeta_sf * self.subgroup_generator_n,
                    zeta_sf * self.subgroup_generator_n.exp_usize(GRID_WIDTH),
                ],
            ]
            .concat(),
            v_sf,
        );

        if cfg!(debug_assertions) {
            // Reduce each opening set to a single point.
            let opening_set_reductions: Vec<C::ScalarField> = all_opening_sets
                .iter()
                .map(|opening_set| {
                    C::ScalarField::inner_product(&actual_scalars, &opening_set.to_vec())
                })
                .collect();
            // The reduced opening point should be equal to the inner product of `a` and `b`
            // for the argument to work.
            assert_eq!(
                reduce_with_powers(&opening_set_reductions, v_sf),
                C::ScalarField::inner_product(&halo_a, &halo_b)
            );
        }

        let mut halo_g = AffinePoint::batch_to_projective(&self.pedersen_g);
        let mut halo_l = Vec::new();
        let mut halo_r = Vec::new();
        let mut randomness = C::ScalarField::inner_product(&actual_scalars, &all_randomness);
        for j in (1..=self.degree_pow()).rev() {
            let n = 1 << j;
            let middle = n / 2;

            debug_assert_eq!(halo_a.len(), n);
            debug_assert_eq!(halo_b.len(), n);
            debug_assert_eq!(halo_g.len(), n);

            let a_lo = &halo_a[..middle];
            let a_hi = &halo_a[middle..];
            let b_lo = &halo_b[..middle];
            let b_hi = &halo_b[middle..];
            let g_lo = &halo_g[..middle];
            let g_hi = &halo_g[middle..];

            let l_j_blinding_factor = C::ScalarField::rand();
            let r_j_blinding_factor = C::ScalarField::rand();

            let window_size = 8;

            // L_i = <a_lo, G_hi> + [l_j] H + [<a_lo, b_hi>] U.
            let halo_l_j = msm_parallel(a_lo, g_hi, window_size)
                + C::convert(l_j_blinding_factor) * self.pedersen_h.to_projective()
                + C::convert(C::ScalarField::inner_product(a_lo, b_hi)) * u_curve;
            halo_l.push(halo_l_j);
            // R_i = <a_hi, G_lo> + [r_j] H + [<a_hi, b_lo>] U.
            let halo_r_j = msm_parallel(a_hi, g_lo, window_size)
                + C::convert(r_j_blinding_factor) * self.pedersen_h.to_projective()
                + C::convert(C::ScalarField::inner_product(a_hi, b_lo)) * u_curve;
            halo_r.push(halo_r_j);

            challenger.observe_proj_points(&[halo_l_j, halo_r_j]);
            let l_challenge_bf = challenger.get_challenge();
            let l_challenge_sf = l_challenge_bf.try_convert::<C::ScalarField>()?;
            let r_challenge_sf = l_challenge_sf.multiplicative_inverse().expect("Improbable");

            randomness = randomness
                + l_challenge_sf.square() * l_j_blinding_factor
                + r_challenge_sf.square() * r_j_blinding_factor;

            halo_a = C::ScalarField::add_slices(
                &l_challenge_sf.scale_slice(a_lo),
                &r_challenge_sf.scale_slice(a_hi),
            );
            halo_b = C::ScalarField::add_slices(
                &l_challenge_sf.scale_slice(b_hi),
                &r_challenge_sf.scale_slice(b_lo),
            );
            halo_g = g_lo
                .into_par_iter()
                .zip(g_hi)
                .map(|(&g_lo_i, &g_hi_i)| {
                    msm_parallel(&[l_challenge_sf, r_challenge_sf], &[g_hi_i, g_lo_i], 4)
                })
                .collect();
        }

        debug_assert_eq!(halo_g.len(), 1);
        let halo_g = halo_g[0].to_affine();

        debug_assert_eq!(halo_a.len(), 1);
        debug_assert_eq!(halo_b.len(), 1);
        let schnorr_proof = self.schnorr_protocol(
            halo_a[0],
            halo_b[0],
            halo_g,
            randomness,
            u_curve,
            &mut challenger,
        );

        Ok(Proof {
            c_wires: c_wires.iter().map(|c| c.to_affine()).collect(),
            c_plonk_z: c_plonk_z.to_affine(),
            c_plonk_t: c_plonk_t.iter().map(|c| c.to_affine()).collect(),
            o_public_inputs,
            o_local,
            o_right,
            o_below,
            halo_l: ProjectivePoint::batch_to_affine(&halo_l),
            halo_r: ProjectivePoint::batch_to_affine(&halo_r),
            halo_g,
            schnorr_proof,
        })
    }

    fn vanishing_poly_coeffs<InnerC: HaloCurve<BaseField = C::ScalarField>>(
        &self,
        wire_values_8n: &[Vec<C::ScalarField>],
        alpha_sf: C::ScalarField,
        beta_sf: C::ScalarField,
        gamma_sf: C::ScalarField,
        plonk_z_coeffs: &[C::ScalarField],
    ) -> Vec<C::ScalarField> {
        let degree = self.degree();
        let k_is = (0..NUM_ROUTED_WIRES)
            .map(get_subgroup_shift::<C::ScalarField>)
            .collect::<Vec<_>>();
        // Low degree extend Z.
        let plonk_z_points_8n = fft_with_precomputation_power_of_2(
            &pad_to_8n(&plonk_z_coeffs),
            &self.fft_precomputation_8n,
        );

        // We will evaluate the vanishing polynomial at 8n points, then interpolate.
<<<<<<< HEAD
        let vanishing_points = self
            .subgroup_8n
            .par_iter()
            .enumerate()
            .map(|(i, &x)| {
                // Load the constant polynomials' values at x.
                let mut local_constant_values = Vec::new();
                for j in 0..NUM_CONSTANTS {
                    local_constant_values.push(self.constants_8n[j][i]);
                }
=======
        let mut vanishing_points = self.subgroup_8n.par_iter().enumerate().map(|(i, &x)| {
            // Load the constant polynomials' values at x.
            let mut local_constant_values = Vec::new();
            for j in 0..NUM_CONSTANTS {
                local_constant_values.push(self.constants_8n[j][i]);
            }

            // Load the wire polynomials' values at x, g x (the "right" position), and g^WIDTH x
            // (the "below" position). Note that a shift of 1 in the degree-n subgroup corresponds
            // to a shift of 8 in the degree-8n subgroup.
            let i_right = (i + 8) % (8 * degree);
            let i_below = (i + 8 * GRID_WIDTH) % (8 * degree);
            let mut local_wire_values = Vec::new();
            let mut right_wire_values = Vec::new();
            let mut below_wire_values = Vec::new();
            for j in 0..NUM_WIRES {
                local_wire_values.push(wire_values_8n[j][i]);
                right_wire_values.push(wire_values_8n[j][i_right]);
                below_wire_values.push(wire_values_8n[j][i_below]);
            }
>>>>>>> cc25bde2

                // Load the wire polynomials' values at x, g x (the "right" position), and g^WIDTH x
                // (the "below" position). Note that a shift of 1 in the degree-n subgroup corresponds
                // to a shift of 8 in the degree-8n subgroup.
                let i_right = (i + 8) % (8 * degree);
                let i_below = (i + 8 * GRID_WIDTH) % (8 * degree);
                let mut local_wire_values = Vec::new();
                let mut right_wire_values = Vec::new();
                let mut below_wire_values = Vec::new();
                for j in 0..NUM_WIRES {
                    local_wire_values.push(wire_values_8n[j][i]);
                    right_wire_values.push(wire_values_8n[j][i_right]);
                    below_wire_values.push(wire_values_8n[j][i_below]);
                }

                let constraint_terms = evaluate_all_constraints::<C, InnerC>(
                    &local_constant_values,
                    &local_wire_values,
                    &right_wire_values,
                    &below_wire_values,
                );

                // Evaluate the L_1(x) (Z(x) - 1) vanishing term.
                let z_x = plonk_z_points_8n[i];
                let z_gz = plonk_z_points_8n[i_right];
                let vanishing_z_1_term = eval_l_1(degree, x) * (z_x - C::ScalarField::ONE);

                // Evaluate the Z(x) f'(x) - g'(x) Z(g x) term.
                let mut f_prime = C::ScalarField::ONE;
                let mut g_prime = C::ScalarField::ONE;
                for j in 0..NUM_ROUTED_WIRES {
                    let wire_value = wire_values_8n[j][i];
                    let k_i = k_is[j];
                    let s_id = k_i * x;
                    let s_sigma = self.s_sigma_values_8n[j][i];
                    f_prime = f_prime * (wire_value + beta_sf * s_id + gamma_sf);
                    g_prime = g_prime * (wire_value + beta_sf * s_sigma + gamma_sf);
                }
                let vanishing_v_shift_term = f_prime * z_x - g_prime * z_gz;

                let vanishing_terms = [
                    vec![vanishing_z_1_term],
                    vec![vanishing_v_shift_term],
                    constraint_terms,
                ]
                .concat();

<<<<<<< HEAD
                reduce_with_powers(&vanishing_terms, alpha_sf)
            })
            .collect::<Vec<_>>();
=======
            reduce_with_powers(&vanishing_terms, alpha_sf)
        }).collect::<Vec<_>>();
>>>>>>> cc25bde2

        ifft_with_precomputation_power_of_2(&vanishing_points, &self.fft_precomputation_8n)
    }

    /// Open each polynomial at the given point, `zeta`.
    fn open_all_polynomials(
        &self,
        wire_coeffs: &Vec<Vec<C::ScalarField>>,
        plonk_z_coeffs: &Vec<C::ScalarField>,
        plonk_t_coeffs: &Vec<Vec<C::ScalarField>>,
        zeta: C::ScalarField,
    ) -> OpeningSet<C::ScalarField> {
        let powers_of_zeta = powers(zeta, self.degree());

        OpeningSet {
            o_constants: eval_coeffs(&self.constants_coeffs, &powers_of_zeta),
            o_plonk_sigmas: eval_coeffs(&self.s_sigma_coeffs, &powers_of_zeta),
            o_wires: eval_coeffs(&wire_coeffs, &powers_of_zeta),
            o_plonk_z: C::ScalarField::inner_product(&plonk_z_coeffs, &powers_of_zeta),
            o_plonk_t: eval_coeffs(&plonk_t_coeffs, &powers_of_zeta),
        }
    }

    pub fn generate_witness(
        &self,
        inputs: PartialWitness<C::ScalarField>,
    ) -> Witness<C::ScalarField> {
        let start = Instant::now();

        // Index generator indices by their dependencies.
        let mut generator_indices_by_deps: HashMap<Target, Vec<usize>> = HashMap::new();
        for (i, generator) in self.generators.iter().enumerate() {
            for dep in generator.dependencies() {
                generator_indices_by_deps
                    .entry(dep)
                    .or_insert_with(|| Vec::new())
                    .push(i);
            }
        }

        // We start with the inputs as our witness, and execute any copy constraints.
        let mut witness = inputs;
        witness.extend(self.generate_copies(&witness, &witness.all_populated_targets()));

        // Build a list of "pending" generators which are ready to run.
        let mut pending_generator_indices = HashSet::new();
        for (i, generator) in self.generators.iter().enumerate() {
            let generator: &dyn WitnessGenerator<C::ScalarField> = generator.borrow();
            if witness.contains_all_targets(&generator.dependencies()) {
                pending_generator_indices.insert(i);
            }
        }

        // We will also keep track of which generators have already run.
        let mut completed_generator_indices = HashSet::new();

        // Now we repeat the following:
        // - Run all pending generators, keeping track of any targets that were just populated.
        // - For any newly-set targets, execute any relevant copy constraints, again tracking any
        //   newly-populated targets.
        // - Generate a new set of pending generators based on the newly-populated targets.
        while !pending_generator_indices.is_empty() {
            let mut populated_targets: Vec<Target> = Vec::new();

            for &generator_idx in &pending_generator_indices {
                let generator: &dyn WitnessGenerator<C::ScalarField> =
                    self.generators[generator_idx].borrow();
                let result = generator.generate(&self.gate_constants, &witness);
                populated_targets.extend(result.all_populated_targets());
                witness.extend(result);
                completed_generator_indices.insert(generator_idx);
            }

            let copy_result = self.generate_copies(&witness, &populated_targets);
            populated_targets.extend(copy_result.all_populated_targets());
            witness.extend(copy_result);

            // Refresh the set of pending generators.
            pending_generator_indices.clear();
            for target in populated_targets {
                let no_indices = Vec::new();
                let affected_generator_indices = generator_indices_by_deps
                    .get(&target)
                    .unwrap_or(&no_indices);

                for &generator_idx in affected_generator_indices {
                    // If this generator is not already pending or completed, and its dependencies
                    // are all satisfied, then add it as a pending generator.
                    let generator: &dyn WitnessGenerator<C::ScalarField> =
                        self.generators[generator_idx].borrow();
                    if !pending_generator_indices.contains(&generator_idx)
                        && !completed_generator_indices.contains(&generator_idx)
                        && witness.contains_all_targets(&generator.dependencies())
                    {
                        pending_generator_indices.insert(generator_idx);
                    }
                }
            }
        }

        // TODO: Fix this.
        // debug_assert_eq!(
        //     completed_generator_indices.len(),
        //     self.generators.len(),
        //     "Only {} of {} generators could be run",
        //     completed_generator_indices.len(),
        //     self.generators.len()
        // );

        println!("Witness generation took {}s", start.elapsed().as_secs_f32());
        Witness::from_partial(&witness, self.degree())
    }

    /// For the given set of targets, find any copy constraints involving those targets and populate
    /// the witness with copies as needed.
    fn generate_copies(
        &self,
        witness: &PartialWitness<C::ScalarField>,
        targets: &[Target],
    ) -> PartialWitness<C::ScalarField> {
        let mut result = PartialWitness::new();

        for &target in targets {
            let value = witness.get_target(target);
            let partition = self.routing_target_partitions.get_partition(target);

            for &sibling in partition {
                if witness.contains_target(sibling) {
                    // This sibling's value was already set; make sure it has the same value.
                    debug_assert_eq!(witness.get_target(sibling), value);
                } else {
                    result.set_target(sibling, value);
                }
            }
        }
        result
    }

    pub fn build_halo_b(
        &self,
        points: &[C::ScalarField],
        v: C::ScalarField,
    ) -> Vec<C::ScalarField> {
        let power_points = points
            .iter()
            .map(|&p| powers(p, self.degree()))
            .collect::<Vec<_>>();
        (0..self.degree())
            .map(|i| reduce_with_powers(&power_points.iter().map(|v| v[i]).collect::<Vec<_>>(), v))
            .collect()
    }

    fn schnorr_protocol(
        &self,
        halo_a: C::ScalarField,
        halo_b: C::ScalarField,
        halo_g: AffinePoint<C>,
        randomness: C::ScalarField,
        u_curve: ProjectivePoint<C>,
        challenger: &mut Challenger<C::BaseField>,
    ) -> SchnorrProof<C> {
        let (d, s) = (C::ScalarField::rand(), C::ScalarField::rand());
        let r_curve = C::convert(d) * (halo_g.to_projective() + C::convert(halo_b) * u_curve)
            + C::convert(s) * self.pedersen_h.to_projective();

        challenger.observe_proj_point(r_curve);
        let chall_bf = challenger.get_challenge();
        let chall = chall_bf
            .try_convert::<C::ScalarField>()
            .expect("Improbable");
        let z1 = halo_a * chall + d;
        let z2 = randomness * chall + s;
        SchnorrProof {
            r: r_curve.to_affine(),
            z1,
            z2,
        }
    }

    pub fn to_vk(&self) -> VerificationKey<C> {
        VerificationKey {
            c_constants: self
                .c_constants
                .iter()
                .map(|c| c.to_affine())
                .collect::<Vec<_>>(),
            c_s_sigmas: self
                .c_s_sigmas
                .iter()
                .map(|c| c.to_affine())
                .collect::<Vec<_>>(),
            degree: self.degree(),
            num_public_inputs: self.num_public_inputs,
            security_bits: self.security_bits,
        }
    }
}<|MERGE_RESOLUTION|>--- conflicted
+++ resolved
@@ -434,7 +434,6 @@
         );
 
         // We will evaluate the vanishing polynomial at 8n points, then interpolate.
-<<<<<<< HEAD
         let vanishing_points = self
             .subgroup_8n
             .par_iter()
@@ -445,28 +444,6 @@
                 for j in 0..NUM_CONSTANTS {
                     local_constant_values.push(self.constants_8n[j][i]);
                 }
-=======
-        let mut vanishing_points = self.subgroup_8n.par_iter().enumerate().map(|(i, &x)| {
-            // Load the constant polynomials' values at x.
-            let mut local_constant_values = Vec::new();
-            for j in 0..NUM_CONSTANTS {
-                local_constant_values.push(self.constants_8n[j][i]);
-            }
-
-            // Load the wire polynomials' values at x, g x (the "right" position), and g^WIDTH x
-            // (the "below" position). Note that a shift of 1 in the degree-n subgroup corresponds
-            // to a shift of 8 in the degree-8n subgroup.
-            let i_right = (i + 8) % (8 * degree);
-            let i_below = (i + 8 * GRID_WIDTH) % (8 * degree);
-            let mut local_wire_values = Vec::new();
-            let mut right_wire_values = Vec::new();
-            let mut below_wire_values = Vec::new();
-            for j in 0..NUM_WIRES {
-                local_wire_values.push(wire_values_8n[j][i]);
-                right_wire_values.push(wire_values_8n[j][i_right]);
-                below_wire_values.push(wire_values_8n[j][i_below]);
-            }
->>>>>>> cc25bde2
 
                 // Load the wire polynomials' values at x, g x (the "right" position), and g^WIDTH x
                 // (the "below" position). Note that a shift of 1 in the degree-n subgroup corresponds
@@ -514,14 +491,8 @@
                 ]
                 .concat();
 
-<<<<<<< HEAD
-                reduce_with_powers(&vanishing_terms, alpha_sf)
-            })
-            .collect::<Vec<_>>();
-=======
             reduce_with_powers(&vanishing_terms, alpha_sf)
         }).collect::<Vec<_>>();
->>>>>>> cc25bde2
 
         ifft_with_precomputation_power_of_2(&vanishing_points, &self.fft_precomputation_8n)
     }
