--- conflicted
+++ resolved
@@ -287,15 +287,13 @@
         // Then, we reduce the above opening set reductions to a single value.
         let _reduced_opening = reduce_with_powers(&opening_set_reductions, v_sf);
 
-<<<<<<< HEAD
         dbg!((_reduced_commit + C::convert(_reduced_opening)*self.u.to_projective()).to_affine());
         dbg!(_reduced_commit.to_affine());
         dbg!(coeffs_to_commitments(&[reduced_coeffs.clone()], &self.pedersen_g_msm_precomputation));
-=======
         let u_scaling_bf = challenger.get_challenge();
         let u_scaling_sf = u_scaling_bf.try_convert::<C::ScalarField>()?;
         let u_curve = C::convert(u_scaling_sf) * self.u.to_projective();
->>>>>>> 3724789a
+        dbg!(u_curve.to_affine());
 
         // Final IPA proof.
         let mut halo_a = reduced_coeffs;
@@ -369,11 +367,7 @@
 
         debug_assert_eq!(halo_a.len(), 1);
         debug_assert_eq!(halo_b.len(), 1);
-<<<<<<< HEAD
-        let schnorr_proof = self.schnorr_protocol(halo_a[0], halo_b[0], halo_g, randomness, &mut challenger);
-=======
         let schnorr_proof = self.schnorr_protocol(halo_a[0], halo_b[0], halo_g, randomness, u_curve, &mut challenger);
->>>>>>> 3724789a
 
         Ok(Proof {
             c_wires,
@@ -609,32 +603,21 @@
         halo_b: C::ScalarField,
         halo_g: AffinePoint<C>,
         randomness: C::ScalarField,
-<<<<<<< HEAD
-=======
         u_curve: ProjectivePoint<C>,
->>>>>>> 3724789a
         challenger: &mut Challenger<C::BaseField>,
     ) -> SchnorrProof<C> {
         dbg!((C::convert(halo_a)*(halo_g.to_projective() + C::convert(halo_b)*self.u.to_projective()) + C::convert(randomness)*self.pedersen_h.to_projective()).to_affine());
         let (d, s) = (C::ScalarField::rand(), C::ScalarField::rand());
-<<<<<<< HEAD
-        let r = (C::convert(d)
-            * (halo_g.to_projective() + C::convert(halo_b) * self.u.to_projective())
-            + C::convert(s) * self.pedersen_h.to_projective()).to_affine();
-
-        challenger.observe_affine_point(r);
-=======
         let r_curve = C::convert(d)
             * (halo_g.to_projective() + C::convert(halo_b) * u_curve)
             + C::convert(s) * self.pedersen_h.to_projective();
         challenger.observe_proj_point(r_curve);
->>>>>>> 3724789a
         let chall_bf = challenger.get_challenge();
         let chall = chall_bf.try_convert::<C::ScalarField>().expect("Improbable");
         dbg!(chall);
         let z1 = halo_a * chall + d;
         let z2 = randomness * chall + s;
-        SchnorrProof {r, z1, z2 }
+        SchnorrProof {r: r_curve.to_affine(), z1, z2 }
     }
 }
 
