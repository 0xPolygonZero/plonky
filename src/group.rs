use std::ops::{Add, Mul};

use chashmap::CHashMap;

use lazy_static::lazy_static;

use crate::{Bls12Base, Bls12Scalar};

// Parameters taken from the implementation of Bls12-377 in Zexe found here:
// https://github.com/scipr-lab/zexe/blob/master/algebra/src/curves/bls12_377/g1.rs

const A: Bls12Base = Bls12Base { limbs: [0x0, 0x0, 0x0, 0x0, 0x0, 0x0] };

const B: Bls12Base = Bls12Base {
    limbs: [
        0x2cdffffffffff68,
        0x51409f837fffffb1,
        0x9f7db3a98a7d3ff2,
        0x7b4e97b76e7c6305,
        0x4cf495bf803c84e8,
        0x008d6661e2fdf49a,
    ]
};

const COFACTOR: &'static [u64] = &[0x0, 0x170b5d4430000000];

const COFACTOR_INV: Bls12Scalar = Bls12Scalar {
    limbs: [
        2013239619100046060,
        4201184776506987597,
        2526766393982337036,
        1114629510922847535,
    ]
};

// 81937999373150964239938255573465948239988671502647976594219695644855304257327692006745978603320413799295628339695
pub const G1_GENERATOR_X: Bls12Base = Bls12Base {
    limbs: [
        0x260f33b9772451f4,
        0xc54dd773169d5658,
        0x5c1551c469a510dd,
        0x761662e4425e1698,
        0xc97d78cc6f065272,
        0xa41206b361fd4d,
    ]
};

// 241266749859715473739788878240585681733927191168601896383759122102112907357779751001206799952863815012735208165030
pub const G1_GENERATOR_Y: Bls12Base = Bls12Base {
    limbs: [
        0x8193961fb8cb81f3,
        0x638d4c5f44adb8,
        0xfafaf3dad4daf54a,
        0xc27849e2d655cd18,
        0x2ec3ddb401d52814,
        0x7da93326303c71,
    ]
};

#[derive(Eq, PartialEq, Hash, Copy, Clone, Debug)]
pub struct G1ProjectivePoint {
    pub x: Bls12Base,
    pub y: Bls12Base,
    pub z: Bls12Base,
}

impl Add<G1ProjectivePoint> for G1ProjectivePoint {
    type Output = G1ProjectivePoint;

    /// Safe version of addition with non-zero checks
    /// From https://www.hyperelliptic.org/EFD/g1p/data/shortw/projective/addition/add-1998-cmo-2
    fn add(self, rhs: G1ProjectivePoint) -> Self::Output {
        if self.is_zero() {
            rhs
        } else if rhs.is_zero() {
            self
        } else if self.x == -rhs.x {
            G1ProjectivePoint::ZERO
        } else {
            let y1z2 = self.y * rhs.z;
            let x1z2 = self.x * rhs.z;
            let z1z2 = self.z * rhs.z;
            let u = rhs.y * self.z - y1z2;
            let uu = u * u;
            let v = rhs.x * self.z - x1z2;
            let vv = v * v;
            let vvv = v * vv;
            let r = vv * x1z2;
            let a = uu * z1z2 - vvv - (r + r);
            let x3 = v * a;
            let y3 = u * (r - a) - vvv * y1z2;
            let z3 = vvv * z1z2;
            G1ProjectivePoint { x: x3, y: y3, z: z3 }
        }
    }
}

const WINDOW_BITS: usize = 4;
const BASE: usize = 1 << WINDOW_BITS;
const DIGITS: usize = (Bls12Scalar::BITS + WINDOW_BITS - 1) / WINDOW_BITS;

/// Precomputed state used for Bls12Scalar x G1ProjectivePoint multiplications,
/// specific to a particular generator.
#[derive(Copy, Clone)]
struct G1GeneratorPrecomputations {
    /// [(2^w)^i] g for each i < DIGITS
    powers: [G1ProjectivePoint; DIGITS],
}

// TODO: Use compressed coordinates in the cache.
lazy_static! {
    static ref G1_MUL_PRECOMPUTATIONS: CHashMap<G1ProjectivePoint, G1GeneratorPrecomputations> = CHashMap::new();
}

fn get_precomputation(g: G1ProjectivePoint) -> G1GeneratorPrecomputations {
    match G1_MUL_PRECOMPUTATIONS.get(&g) {
        Some(x) => *x,
        None => {
            let precomputation = precompute(g);
            G1_MUL_PRECOMPUTATIONS.insert(g, precomputation);
            precomputation
        }
    }
}

fn precompute(g: G1ProjectivePoint) -> G1GeneratorPrecomputations {
    let mut powers = [G1ProjectivePoint::ZERO; DIGITS];
    powers[0] = g;
    for i in 1..DIGITS {
        powers[i] = powers[i - 1];
        for _j in 0..WINDOW_BITS {
            powers[i] = powers[i] + powers[i];
        }
    }
    G1GeneratorPrecomputations { powers }
}

impl Mul<G1ProjectivePoint> for Bls12Scalar {
    type Output = G1ProjectivePoint;

    fn mul(self, rhs: G1ProjectivePoint) -> Self::Output {
        // Yao's method; see https://koclab.cs.ucsb.edu/teaching/ecc/eccPapers/Doche-ch09.pdf
        let precomputed_powers = get_precomputation(rhs).powers;

        let digits = to_digits(&self);

        let mut y = G1ProjectivePoint::ZERO;
        let mut u = G1ProjectivePoint::ZERO;
        let mut ops = 0; // todo
        for j in (1..BASE).rev() {
            for (i, &digit) in digits.iter().enumerate() {
                if digit == j as u64 {
                    u = u + precomputed_powers[i];
                    ops += 1;
                }
            }
            y = y + u;
            ops += 1;
        }
//        println!("{} {} {}", ops, BASE, DIGITS);
        y
    }
}

fn to_digits(x: &Bls12Scalar) -> [u64; DIGITS] {
    debug_assert!(64 % WINDOW_BITS == 0,
                  "For simplicity, only power-of-two window sizes are handled for now");
    let digits_per_u64 = 64 / WINDOW_BITS;
    let mut digits = [0; DIGITS];
    for (i, limb) in x.limbs.iter().enumerate() {
        for j in 0..digits_per_u64 {
            digits[i*digits_per_u64 + j] = (limb >> (j * WINDOW_BITS)) % BASE as u64;
        }
    }

    // TODO
//    for digit in digits.iter() {
//        print!("{} ", digit);
//    }
//    println!();

    digits
}

impl G1ProjectivePoint {
    pub fn is_zero(&self) -> bool {
        self.z == Bls12Base::ZERO
    }

    const ZERO: G1ProjectivePoint = G1ProjectivePoint { x: Bls12Base::ZERO, y: Bls12Base::ZERO, z: Bls12Base::ZERO };

    /// Doubling of a G1 point
    /// From https://www.hyperelliptic.org/EFD/g1p/data/shortw/projective/doubling/dbl-2007-bl
    pub fn double(&self) -> G1ProjectivePoint {
        let w = self.x * self.x * 3u64;
        let s = self.y * self.z;
        let ss = s * s;
        let sss = s * ss;
        let r = self.y * s;
        let b = self.x * r;
        let h = w * w - b * 8u64;
        let x3 = h * s * 2u64;
        let y3 = w * (b * 4u64 - h) - r * r * 8u64;
        let z3 = sss * 8u64;
        G1ProjectivePoint { x: x3, y: y3, z: z3 }
    }

    pub fn new(x: Bls12Base, y: Bls12Base, z: Bls12Base) -> G1ProjectivePoint {
        assert!(G1ProjectivePoint::is_on_curve(x, y, z) /*&& is_in_subgroup(x, y, z)*/);
        G1ProjectivePoint { x: x, y: y, z: z }
    }

    fn is_on_curve(x: Bls12Base, y: Bls12Base, z: Bls12Base) -> bool {
        if z == Bls12Base::ZERO {
            true
        } else {
            let y = y / z;
            let x = x / z;
            y * y == x * x * x + B
        }
    }

    /*
    fn is_in_subgroup(x: Bls12Base, y: Bls12Base, z: Bls12Base) -> bool {

    }
    */
}

<<<<<<< HEAD
#[cfg(test)]
mod tests {
    use crate::{Bls12Base, Bls12Scalar, G1ProjectivePoint};

    #[test]
    fn test_g1_multiplication() {
        let lhs = Bls12Scalar { limbs: [11111111, 22222222, 33333333, 44444444] };
        let s_part = 0b1010111010101010101000101010101010101011101010101010101010101010u64;
        let lhs = Bls12Scalar { limbs: [s_part, s_part, s_part, s_part] };
        // TODO: Not on the curve.
        let rhs = G1ProjectivePoint { x: Bls12Base::ZERO, y: Bls12Base::ONE, z: Bls12Base::ONE };
        assert_eq!(lhs * rhs, mul_naive(lhs, rhs));
    }

    /// A simple, somewhat inefficient implementation of multiplication which is used as a reference
    /// for correctness.
    fn mul_naive(lhs: Bls12Scalar, rhs: G1ProjectivePoint) -> G1ProjectivePoint {
        let mut g = rhs;
        let mut sum = G1ProjectivePoint::ZERO;
        for limb in lhs.limbs.iter() {
            for j in 0..64 {
                if (limb >> j & 1u64) != 0u64 {
                    sum = sum + g;
                }
                g = g.double();
            }
        }
        sum
    }
=======
pub struct Bls12Projective {

}

impl Bls12Projective {

>>>>>>> d291be82
}<|MERGE_RESOLUTION|>--- conflicted
+++ resolved
@@ -227,7 +227,6 @@
     */
 }
 
-<<<<<<< HEAD
 #[cfg(test)]
 mod tests {
     use crate::{Bls12Base, Bls12Scalar, G1ProjectivePoint};
@@ -257,12 +256,10 @@
         }
         sum
     }
-=======
+}
+
 pub struct Bls12Projective {
-
 }
 
 impl Bls12Projective {
-
->>>>>>> d291be82
 }